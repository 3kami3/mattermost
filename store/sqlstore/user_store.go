--- conflicted
+++ resolved
@@ -326,9 +326,6 @@
 	return nil
 }
 
-<<<<<<< HEAD
-func (us SqlUserStore) Get(ctx context.Context, id string) (*model.User, error) {
-=======
 // GetMany returns a list of users for the provided list of ids
 func (us SqlUserStore) GetMany(ids []string) ([]*model.User, error) {
 	query := us.usersQuery.Where(sq.Eq{"Id": ids})
@@ -345,8 +342,7 @@
 	return users, nil
 }
 
-func (us SqlUserStore) Get(id string) (*model.User, error) {
->>>>>>> b3fad842
+func (us SqlUserStore) Get(ctx context.Context, id string) (*model.User, error) {
 	query := us.usersQuery.Where("Id = ?", id)
 	queryString, args, err := query.ToSql()
 	if err != nil {
