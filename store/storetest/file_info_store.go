// Copyright (c) 2015-present Mattermost, Inc. All Rights Reserved.
// See LICENSE.txt for license information.

package storetest

import (
	"fmt"
	"sort"
	"testing"
	"time"

	"github.com/mattermost/mattermost-server/v5/model"
	"github.com/mattermost/mattermost-server/v5/store"

	"github.com/stretchr/testify/assert"
	"github.com/stretchr/testify/require"
)

func TestFileInfoStore(t *testing.T, ss store.Store) {
	t.Run("FileInfoSaveGet", func(t *testing.T) { testFileInfoSaveGet(t, ss) })
	t.Run("FileInfoSaveGetByPath", func(t *testing.T) { testFileInfoSaveGetByPath(t, ss) })
	t.Run("FileInfoGetForPost", func(t *testing.T) { testFileInfoGetForPost(t, ss) })
	t.Run("FileInfoGetForUser", func(t *testing.T) { testFileInfoGetForUser(t, ss) })
	t.Run("FileInfoGetWithOptions", func(t *testing.T) { testFileInfoGetWithOptions(t, ss) })
	t.Run("FileInfoAttachToPost", func(t *testing.T) { testFileInfoAttachToPost(t, ss) })
	t.Run("FileInfoDeleteForPost", func(t *testing.T) { testFileInfoDeleteForPost(t, ss) })
	t.Run("FileInfoPermanentDelete", func(t *testing.T) { testFileInfoPermanentDelete(t, ss) })
	t.Run("FileInfoPermanentDeleteBatch", func(t *testing.T) { testFileInfoPermanentDeleteBatch(t, ss) })
	t.Run("FileInfoPermanentDeleteByUser", func(t *testing.T) { testFileInfoPermanentDeleteByUser(t, ss) })
	t.Run("GetFilesBatchForIndexing", func(t *testing.T) { testFileInfoStoreGetFilesBatchForIndexing(t, ss) })
	t.Run("CountAll", func(t *testing.T) { testFileInfoStoreCountAll(t, ss) })
}

func testFileInfoSaveGet(t *testing.T, ss store.Store) {
	info := &model.FileInfo{
		CreatorId: model.NewId(),
		Path:      "file.txt",
	}

	info, err := ss.FileInfo().Save(info)
	require.NoError(t, err)
	require.NotEqual(t, len(info.Id), 0)

	defer func() {
		ss.FileInfo().PermanentDelete(info.Id)
	}()

	rinfo, err := ss.FileInfo().Get(info.Id)
	require.NoError(t, err)
	require.Equal(t, info.Id, rinfo.Id)

	info2, err := ss.FileInfo().Save(&model.FileInfo{
		CreatorId: model.NewId(),
		Path:      "file.txt",
		DeleteAt:  123,
	})
	require.NoError(t, err)

	_, err = ss.FileInfo().Get(info2.Id)
	assert.Error(t, err)

	defer func() {
		ss.FileInfo().PermanentDelete(info2.Id)
	}()
}

func testFileInfoSaveGetByPath(t *testing.T, ss store.Store) {
	info := &model.FileInfo{
		CreatorId: model.NewId(),
		Path:      fmt.Sprintf("%v/file.txt", model.NewId()),
	}

	info, err := ss.FileInfo().Save(info)
	require.NoError(t, err)
	assert.NotEqual(t, len(info.Id), 0)
	defer func() {
		ss.FileInfo().PermanentDelete(info.Id)
	}()

	rinfo, err := ss.FileInfo().GetByPath(info.Path)
	require.NoError(t, err)
	assert.Equal(t, info.Id, rinfo.Id)

	info2, err := ss.FileInfo().Save(&model.FileInfo{
		CreatorId: model.NewId(),
		Path:      "file.txt",
		DeleteAt:  123,
	})
	require.NoError(t, err)

	_, err = ss.FileInfo().GetByPath(info2.Id)
	assert.Error(t, err)

	defer func() {
		ss.FileInfo().PermanentDelete(info2.Id)
	}()
}

func testFileInfoGetForPost(t *testing.T, ss store.Store) {
	userId := model.NewId()
	postId := model.NewId()

	infos := []*model.FileInfo{
		{
			PostId:    postId,
			CreatorId: userId,
			Path:      "file.txt",
		},
		{
			PostId:    postId,
			CreatorId: userId,
			Path:      "file.txt",
		},
		{
			PostId:    postId,
			CreatorId: userId,
			Path:      "file.txt",
			DeleteAt:  123,
		},
		{
			PostId:    model.NewId(),
			CreatorId: userId,
			Path:      "file.txt",
		},
	}

	for i, info := range infos {
		newInfo, err := ss.FileInfo().Save(info)
		require.NoError(t, err)
		infos[i] = newInfo
		defer func(id string) {
			ss.FileInfo().PermanentDelete(id)
		}(newInfo.Id)
	}

	testCases := []struct {
		Name           string
		PostId         string
		ReadFromMaster bool
		IncludeDeleted bool
		AllowFromCache bool
		ExpectedPosts  int
	}{
		{
			Name:           "Fetch from master, without deleted and without cache",
			PostId:         postId,
			ReadFromMaster: true,
			IncludeDeleted: false,
			AllowFromCache: false,
			ExpectedPosts:  2,
		},
		{
			Name:           "Fetch from master, with deleted and without cache",
			PostId:         postId,
			ReadFromMaster: true,
			IncludeDeleted: true,
			AllowFromCache: false,
			ExpectedPosts:  3,
		},
		{
			Name:           "Fetch from master, with deleted and with cache",
			PostId:         postId,
			ReadFromMaster: true,
			IncludeDeleted: true,
			AllowFromCache: true,
			ExpectedPosts:  3,
		},
		{
			Name:           "Fetch from replica, without deleted and without cache",
			PostId:         postId,
			ReadFromMaster: false,
			IncludeDeleted: false,
			AllowFromCache: false,
			ExpectedPosts:  2,
		},
		{
			Name:           "Fetch from replica, with deleted and without cache",
			PostId:         postId,
			ReadFromMaster: false,
			IncludeDeleted: true,
			AllowFromCache: false,
			ExpectedPosts:  3,
		},
		{
			Name:           "Fetch from replica, with deleted and without cache",
			PostId:         postId,
			ReadFromMaster: false,
			IncludeDeleted: true,
			AllowFromCache: true,
			ExpectedPosts:  3,
		},
		{
			Name:           "Fetch from replica, without deleted and with cache",
			PostId:         postId,
			ReadFromMaster: true,
			IncludeDeleted: false,
			AllowFromCache: true,
			ExpectedPosts:  2,
		},
	}

	for _, tc := range testCases {
		t.Run(tc.Name, func(t *testing.T) {
			postInfos, err := ss.FileInfo().GetForPost(
				tc.PostId,
				tc.ReadFromMaster,
				tc.IncludeDeleted,
				tc.AllowFromCache,
			)
			require.NoError(t, err)
			assert.Len(t, postInfos, tc.ExpectedPosts)

		})
	}
}

func testFileInfoGetForUser(t *testing.T, ss store.Store) {
	userId := model.NewId()
	userId2 := model.NewId()
	postId := model.NewId()

	infos := []*model.FileInfo{
		{
			PostId:    postId,
			CreatorId: userId,
			Path:      "file.txt",
		},
		{
			PostId:    postId,
			CreatorId: userId,
			Path:      "file.txt",
		},
		{
			PostId:    postId,
			CreatorId: userId,
			Path:      "file.txt",
		},
		{
			PostId:    model.NewId(),
			CreatorId: userId2,
			Path:      "file.txt",
		},
	}

	for i, info := range infos {
		newInfo, err := ss.FileInfo().Save(info)
		require.NoError(t, err)
		infos[i] = newInfo
		defer func(id string) {
			ss.FileInfo().PermanentDelete(id)
		}(newInfo.Id)
	}

	userPosts, err := ss.FileInfo().GetForUser(userId)
	require.NoError(t, err)
	assert.Len(t, userPosts, 3)

	userPosts, err = ss.FileInfo().GetForUser(userId2)
	require.NoError(t, err)
	assert.Len(t, userPosts, 1)
}

func testFileInfoGetWithOptions(t *testing.T, ss store.Store) {
	makePost := func(chId string, user string) *model.Post {
		post := model.Post{}
		post.ChannelId = chId
		post.UserId = user
		_, err := ss.Post().Save(&post)
		require.NoError(t, err)
		return &post
	}

	makeFile := func(post *model.Post, user string, createAt int64, idPrefix string) model.FileInfo {
		id := model.NewId()
		id = idPrefix + id[1:] // hacky way to get sortable Ids to confirm secondary Id sort works
		fileInfo := model.FileInfo{
			Id:        id,
			CreatorId: user,
			Path:      "file.txt",
			CreateAt:  createAt,
		}
		if post.Id != "" {
			fileInfo.PostId = post.Id
		}
		_, err := ss.FileInfo().Save(&fileInfo)
		require.NoError(t, err)
		return fileInfo
	}

	userId1 := model.NewId()
	userId2 := model.NewId()

	channelId1 := model.NewId()
	channelId2 := model.NewId()
	channelId3 := model.NewId()

	post1_1 := makePost(channelId1, userId1) // post 1 by user 1
	post1_2 := makePost(channelId3, userId1) // post 2 by user 1
	post2_1 := makePost(channelId2, userId2)
	post2_2 := makePost(channelId3, userId2)

	epoch := time.Date(2020, 1, 1, 1, 1, 1, 1, time.UTC)
	file1_1 := makeFile(post1_1, userId1, epoch.AddDate(0, 0, 1).Unix(), "a")       // file 1 by user 1
	file1_2 := makeFile(post1_2, userId1, epoch.AddDate(0, 0, 2).Unix(), "b")       // file 2 by user 1
	file1_3 := makeFile(&model.Post{}, userId1, epoch.AddDate(0, 0, 3).Unix(), "c") // file that is not attached to a post
	file2_1 := makeFile(post2_1, userId2, epoch.AddDate(0, 0, 4).Unix(), "d")       // file 2 by user 1
	file2_2 := makeFile(post2_2, userId2, epoch.AddDate(0, 0, 5).Unix(), "e")

	// delete a file
	_, err := ss.FileInfo().DeleteForPost(file2_2.PostId)
	require.NoError(t, err)

	testCases := []struct {
		Name            string
		Page, PerPage   int
		Opt             *model.GetFileInfosOptions
		ExpectedFileIds []string
	}{
		{
			Name:            "Get files with nil option",
			Page:            0,
			PerPage:         10,
			Opt:             nil,
			ExpectedFileIds: []string{file1_1.Id, file1_2.Id, file1_3.Id, file2_1.Id},
		},
		{
			Name:            "Get files including deleted",
			Page:            0,
			PerPage:         10,
			Opt:             &model.GetFileInfosOptions{IncludeDeleted: true},
			ExpectedFileIds: []string{file1_1.Id, file1_2.Id, file1_3.Id, file2_1.Id, file2_2.Id},
		},
		{
			Name:    "Get files including deleted filtered by channel",
			Page:    0,
			PerPage: 10,
			Opt: &model.GetFileInfosOptions{
				IncludeDeleted: true,
				ChannelIds:     []string{channelId3},
			},
			ExpectedFileIds: []string{file1_2.Id, file2_2.Id},
		},
		{
			Name:    "Get files including deleted filtered by channel and user",
			Page:    0,
			PerPage: 10,
			Opt: &model.GetFileInfosOptions{
				IncludeDeleted: true,
				UserIds:        []string{userId1},
				ChannelIds:     []string{channelId3},
			},
			ExpectedFileIds: []string{file1_2.Id},
		},
		{
			Name:    "Get files including deleted sorted by created at",
			Page:    0,
			PerPage: 10,
			Opt: &model.GetFileInfosOptions{
				IncludeDeleted: true,
				SortBy:         model.FILEINFO_SORT_BY_CREATED,
			},
			ExpectedFileIds: []string{file1_1.Id, file1_2.Id, file1_3.Id, file2_1.Id, file2_2.Id},
		},
		{
			Name:    "Get files filtered by user ordered by created at descending",
			Page:    0,
			PerPage: 10,
			Opt: &model.GetFileInfosOptions{
				UserIds:        []string{userId1},
				SortBy:         model.FILEINFO_SORT_BY_CREATED,
				SortDescending: true,
			},
			ExpectedFileIds: []string{file1_3.Id, file1_2.Id, file1_1.Id},
		},
		{
			Name:    "Get all files including deleted ordered by created descending 2nd page of 3 per page ",
			Page:    1,
			PerPage: 3,
			Opt: &model.GetFileInfosOptions{
				IncludeDeleted: true,
				SortBy:         model.FILEINFO_SORT_BY_CREATED,
				SortDescending: true,
			},
			ExpectedFileIds: []string{file1_2.Id, file1_1.Id},
		},
	}

	for _, tc := range testCases {
		t.Run(tc.Name, func(t *testing.T) {
			fileInfos, err := ss.FileInfo().GetWithOptions(tc.Page, tc.PerPage, tc.Opt)
			require.NoError(t, err)
			require.Len(t, fileInfos, len(tc.ExpectedFileIds))
			for i := range tc.ExpectedFileIds {
				assert.Equal(t, tc.ExpectedFileIds[i], fileInfos[i].Id)
			}
		})
	}
}

type byFileInfoId []*model.FileInfo

func (a byFileInfoId) Len() int           { return len(a) }
func (a byFileInfoId) Swap(i, j int)      { a[i], a[j] = a[j], a[i] }
func (a byFileInfoId) Less(i, j int) bool { return a[i].Id < a[j].Id }

func testFileInfoAttachToPost(t *testing.T, ss store.Store) {
	t.Run("should attach files", func(t *testing.T) {
		userId := model.NewId()
		postId := model.NewId()

		info1, err := ss.FileInfo().Save(&model.FileInfo{
			CreatorId: userId,
			Path:      "file.txt",
		})
		require.NoError(t, err)
		info2, err := ss.FileInfo().Save(&model.FileInfo{
			CreatorId: userId,
			Path:      "file2.txt",
		})
		require.NoError(t, err)

		require.Equal(t, "", info1.PostId)
		require.Equal(t, "", info2.PostId)

		err = ss.FileInfo().AttachToPost(info1.Id, postId, userId)
		assert.NoError(t, err)
		info1.PostId = postId

		err = ss.FileInfo().AttachToPost(info2.Id, postId, userId)
		assert.NoError(t, err)
		info2.PostId = postId

		data, err := ss.FileInfo().GetForPost(postId, true, false, false)
		require.NoError(t, err)

		expected := []*model.FileInfo{info1, info2}
		sort.Sort(byFileInfoId(expected))
		sort.Sort(byFileInfoId(data))
		assert.EqualValues(t, expected, data)
	})

	t.Run("should not attach files to multiple posts", func(t *testing.T) {
		userId := model.NewId()
		postId := model.NewId()

		info, err := ss.FileInfo().Save(&model.FileInfo{
			CreatorId: userId,
			Path:      "file.txt",
		})
		require.NoError(t, err)

		require.Equal(t, "", info.PostId)

		err = ss.FileInfo().AttachToPost(info.Id, model.NewId(), userId)
		require.NoError(t, err)

		err = ss.FileInfo().AttachToPost(info.Id, postId, userId)
		require.Error(t, err)
	})

	t.Run("should not attach files owned from a different user", func(t *testing.T) {
		userId := model.NewId()
		postId := model.NewId()

		info, err := ss.FileInfo().Save(&model.FileInfo{
			CreatorId: model.NewId(),
			Path:      "file.txt",
		})
		require.NoError(t, err)

		require.Equal(t, "", info.PostId)

		err = ss.FileInfo().AttachToPost(info.Id, postId, userId)
		assert.Error(t, err)
	})

	t.Run("should attach files uploaded by nouser", func(t *testing.T) {
		postId := model.NewId()

		info, err := ss.FileInfo().Save(&model.FileInfo{
			CreatorId: "nouser",
			Path:      "file.txt",
		})
		require.NoError(t, err)
		assert.Equal(t, "", info.PostId)

		err = ss.FileInfo().AttachToPost(info.Id, postId, model.NewId())
		require.NoError(t, err)

		data, err := ss.FileInfo().GetForPost(postId, true, false, false)
		require.NoError(t, err)
		info.PostId = postId
		assert.EqualValues(t, []*model.FileInfo{info}, data)
	})
}

func testFileInfoDeleteForPost(t *testing.T, ss store.Store) {
	userId := model.NewId()
	postId := model.NewId()

	infos := []*model.FileInfo{
		{
			PostId:    postId,
			CreatorId: userId,
			Path:      "file.txt",
		},
		{
			PostId:    postId,
			CreatorId: userId,
			Path:      "file.txt",
		},
		{
			PostId:    postId,
			CreatorId: userId,
			Path:      "file.txt",
			DeleteAt:  123,
		},
		{
			PostId:    model.NewId(),
			CreatorId: userId,
			Path:      "file.txt",
		},
	}

	for i, info := range infos {
		newInfo, err := ss.FileInfo().Save(info)
		require.NoError(t, err)
		infos[i] = newInfo
		defer func(id string) {
			ss.FileInfo().PermanentDelete(id)
		}(newInfo.Id)
	}

	_, err := ss.FileInfo().DeleteForPost(postId)
	require.NoError(t, err)

	infos, err = ss.FileInfo().GetForPost(postId, true, false, false)
	require.NoError(t, err)
	assert.Empty(t, infos)
}

func testFileInfoPermanentDelete(t *testing.T, ss store.Store) {
	info, err := ss.FileInfo().Save(&model.FileInfo{
		PostId:    model.NewId(),
		CreatorId: model.NewId(),
		Path:      "file.txt",
	})
	require.NoError(t, err)

	err = ss.FileInfo().PermanentDelete(info.Id)
	require.NoError(t, err)
}

func testFileInfoPermanentDeleteBatch(t *testing.T, ss store.Store) {
	postId := model.NewId()

	_, err := ss.FileInfo().Save(&model.FileInfo{
		PostId:    postId,
		CreatorId: model.NewId(),
		Path:      "file.txt",
		CreateAt:  1000,
	})
	require.NoError(t, err)

	_, err = ss.FileInfo().Save(&model.FileInfo{
		PostId:    postId,
		CreatorId: model.NewId(),
		Path:      "file.txt",
		CreateAt:  1200,
	})
	require.NoError(t, err)

	_, err = ss.FileInfo().Save(&model.FileInfo{
		PostId:    postId,
		CreatorId: model.NewId(),
		Path:      "file.txt",
		CreateAt:  2000,
	})
	require.NoError(t, err)

	postFiles, err := ss.FileInfo().GetForPost(postId, true, false, false)
	require.NoError(t, err)
	assert.Len(t, postFiles, 3)

	_, err = ss.FileInfo().PermanentDeleteBatch(1500, 1000)
	require.NoError(t, err)

	postFiles, err = ss.FileInfo().GetForPost(postId, true, false, false)
	require.NoError(t, err)
	assert.Len(t, postFiles, 1)
}

func testFileInfoPermanentDeleteByUser(t *testing.T, ss store.Store) {
	userId := model.NewId()
	postId := model.NewId()

	_, err := ss.FileInfo().Save(&model.FileInfo{
		PostId:    postId,
		CreatorId: userId,
		Path:      "file.txt",
	})
	require.NoError(t, err)

	_, err = ss.FileInfo().PermanentDeleteByUser(userId)
<<<<<<< HEAD
	require.Nil(t, err)
}

func testFileInfoStoreGetFilesBatchForIndexing(t *testing.T, ss store.Store) {
	c1 := &model.Channel{}
	c1.TeamId = model.NewId()
	c1.DisplayName = "Channel1"
	c1.Name = "zz" + model.NewId() + "b"
	c1.Type = model.CHANNEL_OPEN
	c1, _ = ss.Channel().Save(c1, -1)

	c2 := &model.Channel{}
	c2.TeamId = model.NewId()
	c2.DisplayName = "Channel2"
	c2.Name = "zz" + model.NewId() + "b"
	c2.Type = model.CHANNEL_OPEN
	c2, _ = ss.Channel().Save(c2, -1)

	o1 := &model.Post{}
	o1.ChannelId = c1.Id
	o1.UserId = model.NewId()
	o1.Message = "zz" + model.NewId() + "AAAAAAAAAAA"
	o1, err := ss.Post().Save(o1)
	require.Nil(t, err)
	f1, err := ss.FileInfo().Save(&model.FileInfo{
		PostId:    o1.Id,
		CreatorId: model.NewId(),
		Path:      "file1.txt",
	})
	require.Nil(t, err)
	defer func() {
		ss.FileInfo().PermanentDelete(f1.Id)
	}()
	time.Sleep(1 * time.Millisecond)

	o2 := &model.Post{}
	o2.ChannelId = c2.Id
	o2.UserId = model.NewId()
	o2.Message = "zz" + model.NewId() + "CCCCCCCCC"
	o2, err = ss.Post().Save(o2)
	require.Nil(t, err)

	f2, err := ss.FileInfo().Save(&model.FileInfo{
		PostId:    o2.Id,
		CreatorId: model.NewId(),
		Path:      "file2.txt",
	})
	require.Nil(t, err)
	defer func() {
		ss.FileInfo().PermanentDelete(f2.Id)
	}()
	time.Sleep(1 * time.Millisecond)

	o3 := &model.Post{}
	o3.ChannelId = c1.Id
	o3.UserId = model.NewId()
	o3.ParentId = o1.Id
	o3.RootId = o1.Id
	o3.Message = "zz" + model.NewId() + "QQQQQQQQQQ"
	o3, err = ss.Post().Save(o3)
	require.Nil(t, err)

	f3, err := ss.FileInfo().Save(&model.FileInfo{
		PostId:    o3.Id,
		CreatorId: model.NewId(),
		Path:      "file3.txt",
	})
	require.Nil(t, err)
	defer func() {
		ss.FileInfo().PermanentDelete(f3.Id)
	}()

	t.Run("get all files", func(t *testing.T) {
		r, err := ss.FileInfo().GetFilesBatchForIndexing(f1.CreateAt, model.GetMillis()+100000, 100)
		require.Nil(t, err)
		require.Len(t, r, 3, "Expected 3 posts in results. Got %v", len(r))
		for _, f := range r {
			if f.Id == f1.Id {
				require.Equal(t, f.ChannelId, o1.ChannelId, "Unexpected channel ID")
				require.Equal(t, f.Path, "file1.txt", "Unexpected filename")
			} else if f.Id == f2.Id {
				require.Equal(t, f.ChannelId, o2.ChannelId, "Unexpected channel ID")
				require.Equal(t, f.Path, "file2.txt", "Unexpected filename")
			} else if f.Id == f3.Id {
				require.Equal(t, f.ChannelId, o3.ChannelId, "Unexpected channel ID")
				require.Equal(t, f.Path, "file3.txt", "Unexpected filename")
			} else {
				require.Fail(t, "unexpected file returned")
			}
		}
	})

	t.Run("get files after certain date", func(t *testing.T) {
		r, err := ss.FileInfo().GetFilesBatchForIndexing(f1.CreateAt+1, model.GetMillis()+100000, 100)
		require.Nil(t, err)
		require.Len(t, r, 2, "Expected 2 posts in results. Got %v", len(r))
		for _, f := range r {
			if f.Id == f2.Id {
				require.Equal(t, f.ChannelId, o2.ChannelId, "Unexpected channel ID")
				require.Equal(t, f.Path, "file2.txt", "Unexpected filename")
			} else if f.Id == f3.Id {
				require.Equal(t, f.ChannelId, o3.ChannelId, "Unexpected channel ID")
				require.Equal(t, f.Path, "file3.txt", "Unexpected filename")
			} else {
				require.Fail(t, "unexpected file returned")
			}
		}
	})
}

func testFileInfoStoreCountAll(t *testing.T, ss store.Store) {
	_, err := ss.FileInfo().PermanentDeleteBatch(model.GetMillis(), 100000)
	require.Nil(t, err)
	f1, err := ss.FileInfo().Save(&model.FileInfo{
		PostId:    model.NewId(),
		CreatorId: model.NewId(),
		Path:      "file1.txt",
	})
	require.Nil(t, err)

	_, err = ss.FileInfo().Save(&model.FileInfo{
		PostId:    model.NewId(),
		CreatorId: model.NewId(),
		Path:      "file2.txt",
	})
	require.Nil(t, err)
	_, err = ss.FileInfo().Save(&model.FileInfo{
		PostId:    model.NewId(),
		CreatorId: model.NewId(),
		Path:      "file3.txt",
	})
	require.Nil(t, err)

	count, err := ss.FileInfo().CountAll()
	require.Nil(t, err)
	require.Equal(t, int64(3), count)

	_, err = ss.FileInfo().DeleteForPost(f1.PostId)
	require.Nil(t, err)
	count, err = ss.FileInfo().CountAll()
	require.Nil(t, err)
	require.Equal(t, int64(2), count)
=======
	require.NoError(t, err)
>>>>>>> a246104d
}<|MERGE_RESOLUTION|>--- conflicted
+++ resolved
@@ -602,8 +602,7 @@
 	require.NoError(t, err)
 
 	_, err = ss.FileInfo().PermanentDeleteByUser(userId)
-<<<<<<< HEAD
-	require.Nil(t, err)
+	require.NoError(t, err)
 }
 
 func testFileInfoStoreGetFilesBatchForIndexing(t *testing.T, ss store.Store) {
@@ -745,7 +744,4 @@
 	count, err = ss.FileInfo().CountAll()
 	require.Nil(t, err)
 	require.Equal(t, int64(2), count)
-=======
-	require.NoError(t, err)
->>>>>>> a246104d
 }