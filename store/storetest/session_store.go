--- conflicted
+++ resolved
@@ -66,13 +66,8 @@
 	s3, err = ss.Session().Save(s3)
 	require.NoError(t, err)
 
-<<<<<<< HEAD
-	session, err := ss.Session().Get(context.Background(), s1.Id)
-	require.Nil(t, err)
-=======
-	session, err := ss.Session().Get(s1.Id)
-	require.NoError(t, err)
->>>>>>> 0e9ad9f7
+	session, err := ss.Session().Get(context.Background(), s1.Id)
+	require.NoError(t, err)
 	require.Equal(t, session.Id, s1.Id, "should match")
 
 	data, err := ss.Session().GetSessions(s1.UserId)
@@ -116,25 +111,15 @@
 	s1, err := ss.Session().Save(s1)
 	require.NoError(t, err)
 
-<<<<<<< HEAD
-	session, err := ss.Session().Get(context.Background(), s1.Id)
-	require.Nil(t, err)
-=======
-	session, err := ss.Session().Get(s1.Id)
-	require.NoError(t, err)
->>>>>>> 0e9ad9f7
+	session, err := ss.Session().Get(context.Background(), s1.Id)
+	require.NoError(t, err)
 	require.Equal(t, session.Id, s1.Id, "should match")
 
 	removeErr := ss.Session().Remove(s1.Id)
 	require.NoError(t, removeErr)
 
-<<<<<<< HEAD
-	_, err = ss.Session().Get(context.Background(), s1.Id)
-	require.NotNil(t, err, "should have been removed")
-=======
-	_, err = ss.Session().Get(s1.Id)
+	_, err = ss.Session().Get(context.Background(), s1.Id)
 	require.Error(t, err, "should have been removed")
->>>>>>> 0e9ad9f7
 }
 
 func testSessionRemoveAll(t *testing.T, ss store.Store) {
@@ -144,25 +129,15 @@
 	s1, err := ss.Session().Save(s1)
 	require.NoError(t, err)
 
-<<<<<<< HEAD
-	session, err := ss.Session().Get(context.Background(), s1.Id)
-	require.Nil(t, err)
-=======
-	session, err := ss.Session().Get(s1.Id)
-	require.NoError(t, err)
->>>>>>> 0e9ad9f7
+	session, err := ss.Session().Get(context.Background(), s1.Id)
+	require.NoError(t, err)
 	require.Equal(t, session.Id, s1.Id, "should match")
 
 	removeErr := ss.Session().RemoveAllSessions()
 	require.NoError(t, removeErr)
 
-<<<<<<< HEAD
-	_, err = ss.Session().Get(context.Background(), s1.Id)
-	require.NotNil(t, err, "should have been removed")
-=======
-	_, err = ss.Session().Get(s1.Id)
+	_, err = ss.Session().Get(context.Background(), s1.Id)
 	require.Error(t, err, "should have been removed")
->>>>>>> 0e9ad9f7
 }
 
 func testSessionRemoveByUser(t *testing.T, ss store.Store) {
@@ -172,25 +147,15 @@
 	s1, err := ss.Session().Save(s1)
 	require.NoError(t, err)
 
-<<<<<<< HEAD
-	session, err := ss.Session().Get(context.Background(), s1.Id)
-	require.Nil(t, err)
-=======
-	session, err := ss.Session().Get(s1.Id)
-	require.NoError(t, err)
->>>>>>> 0e9ad9f7
+	session, err := ss.Session().Get(context.Background(), s1.Id)
+	require.NoError(t, err)
 	require.Equal(t, session.Id, s1.Id, "should match")
 
 	deleteErr := ss.Session().PermanentDeleteSessionsByUser(s1.UserId)
 	require.NoError(t, deleteErr)
 
-<<<<<<< HEAD
-	_, err = ss.Session().Get(context.Background(), s1.Id)
-	require.NotNil(t, err, "should have been removed")
-=======
-	_, err = ss.Session().Get(s1.Id)
+	_, err = ss.Session().Get(context.Background(), s1.Id)
 	require.Error(t, err, "should have been removed")
->>>>>>> 0e9ad9f7
 }
 
 func testSessionRemoveToken(t *testing.T, ss store.Store) {
@@ -200,25 +165,15 @@
 	s1, err := ss.Session().Save(s1)
 	require.NoError(t, err)
 
-<<<<<<< HEAD
-	session, err := ss.Session().Get(context.Background(), s1.Id)
-	require.Nil(t, err)
-=======
-	session, err := ss.Session().Get(s1.Id)
-	require.NoError(t, err)
->>>>>>> 0e9ad9f7
+	session, err := ss.Session().Get(context.Background(), s1.Id)
+	require.NoError(t, err)
 	require.Equal(t, session.Id, s1.Id, "should match")
 
 	removeErr := ss.Session().Remove(s1.Token)
 	require.NoError(t, removeErr)
 
-<<<<<<< HEAD
-	_, err = ss.Session().Get(context.Background(), s1.Id)
-	require.NotNil(t, err, "should have been removed")
-=======
-	_, err = ss.Session().Get(s1.Id)
+	_, err = ss.Session().Get(context.Background(), s1.Id)
 	require.Error(t, err, "should have been removed")
->>>>>>> 0e9ad9f7
 
 	data, err := ss.Session().GetSessions(s1.UserId)
 	require.NoError(t, err)
@@ -275,13 +230,8 @@
 	err = ss.Session().UpdateExpiresAt(s1.Id, 1234567890)
 	require.NoError(t, err)
 
-<<<<<<< HEAD
-	session, err := ss.Session().Get(context.Background(), s1.Id)
-	require.Nil(t, err)
-=======
-	session, err := ss.Session().Get(s1.Id)
-	require.NoError(t, err)
->>>>>>> 0e9ad9f7
+	session, err := ss.Session().Get(context.Background(), s1.Id)
+	require.NoError(t, err)
 	require.EqualValues(t, session.ExpiresAt, 1234567890, "ExpiresAt not updated correctly")
 }
 
@@ -295,13 +245,8 @@
 	err = ss.Session().UpdateLastActivityAt(s1.Id, 1234567890)
 	require.NoError(t, err)
 
-<<<<<<< HEAD
-	session, err := ss.Session().Get(context.Background(), s1.Id)
-	require.Nil(t, err)
-=======
-	session, err := ss.Session().Get(s1.Id)
-	require.NoError(t, err)
->>>>>>> 0e9ad9f7
+	session, err := ss.Session().Get(context.Background(), s1.Id)
+	require.NoError(t, err)
 	require.EqualValues(t, session.LastActivityAt, 1234567890, "LastActivityAt not updated correctly")
 }
 
@@ -351,31 +296,17 @@
 
 	ss.Session().Cleanup(now, 1)
 
-<<<<<<< HEAD
-	_, err = ss.Session().Get(context.Background(), s1.Id)
-	assert.Nil(t, err)
+	_, err = ss.Session().Get(context.Background(), s1.Id)
+	assert.NoError(t, err)
 
 	_, err = ss.Session().Get(context.Background(), s2.Id)
-	assert.Nil(t, err)
+	assert.NoError(t, err)
 
 	_, err = ss.Session().Get(context.Background(), s3.Id)
-	assert.NotNil(t, err)
+	assert.Error(t, err)
 
 	_, err = ss.Session().Get(context.Background(), s4.Id)
-	assert.NotNil(t, err)
-=======
-	_, err = ss.Session().Get(s1.Id)
-	assert.NoError(t, err)
-
-	_, err = ss.Session().Get(s2.Id)
-	assert.NoError(t, err)
-
-	_, err = ss.Session().Get(s3.Id)
 	assert.Error(t, err)
-
-	_, err = ss.Session().Get(s4.Id)
-	assert.Error(t, err)
->>>>>>> 0e9ad9f7
 
 	removeErr := ss.Session().Remove(s1.Id)
 	require.NoError(t, removeErr)
@@ -447,36 +378,19 @@
 	s1, err := ss.Session().Save(s1)
 	require.NoError(t, err)
 
-<<<<<<< HEAD
-	session, err := ss.Session().Get(context.Background(), s1.Id)
-	require.Nil(t, err)
+	session, err := ss.Session().Get(context.Background(), s1.Id)
+	require.NoError(t, err)
 	require.False(t, session.ExpiredNotify)
 
 	err = ss.Session().UpdateExpiredNotify(session.Id, true)
-	require.Nil(t, err)
+	require.NoError(t, err)
 	session, err = ss.Session().Get(context.Background(), s1.Id)
-	require.Nil(t, err)
+	require.NoError(t, err)
 	require.True(t, session.ExpiredNotify)
 
 	err = ss.Session().UpdateExpiredNotify(session.Id, false)
-	require.Nil(t, err)
+	require.NoError(t, err)
 	session, err = ss.Session().Get(context.Background(), s1.Id)
-	require.Nil(t, err)
-=======
-	session, err := ss.Session().Get(s1.Id)
-	require.NoError(t, err)
-	require.False(t, session.ExpiredNotify)
-
-	err = ss.Session().UpdateExpiredNotify(session.Id, true)
-	require.NoError(t, err)
-	session, err = ss.Session().Get(s1.Id)
-	require.NoError(t, err)
-	require.True(t, session.ExpiredNotify)
-
-	err = ss.Session().UpdateExpiredNotify(session.Id, false)
-	require.NoError(t, err)
-	session, err = ss.Session().Get(s1.Id)
-	require.NoError(t, err)
->>>>>>> 0e9ad9f7
+	require.NoError(t, err)
 	require.False(t, session.ExpiredNotify)
 }