// Copyright (c) 2015-present Mattermost, Inc. All Rights Reserved.
// See LICENSE.txt for license information.

package storetest

import (
	"context"
	"errors"
	"strings"
	"testing"
	"time"

	"github.com/stretchr/testify/assert"
	"github.com/stretchr/testify/require"

	"github.com/mattermost/mattermost-server/v5/model"
	"github.com/mattermost/mattermost-server/v5/store"
)

func cleanupTeamStore(t *testing.T, ss store.Store) {
	allTeams, err := ss.Team().GetAll()
	for _, team := range allTeams {
		ss.Team().PermanentDelete(team.Id)
	}
	assert.NoError(t, err)
}

func TestTeamStore(t *testing.T, ss store.Store) {
	createDefaultRoles(ss)

	t.Run("Save", func(t *testing.T) { testTeamStoreSave(t, ss) })
	t.Run("Update", func(t *testing.T) { testTeamStoreUpdate(t, ss) })
	t.Run("Get", func(t *testing.T) { testTeamStoreGet(t, ss) })
	t.Run("GetByName", func(t *testing.T) { testTeamStoreGetByName(t, ss) })
	t.Run("GetByNames", func(t *testing.T) { testTeamStoreGetByNames(t, ss) })
	t.Run("SearchAll", func(t *testing.T) { testTeamStoreSearchAll(t, ss) })
	t.Run("SearchOpen", func(t *testing.T) { testTeamStoreSearchOpen(t, ss) })
	t.Run("SearchPrivate", func(t *testing.T) { testTeamStoreSearchPrivate(t, ss) })
	t.Run("GetByInviteId", func(t *testing.T) { testTeamStoreGetByInviteId(t, ss) })
	t.Run("ByUserId", func(t *testing.T) { testTeamStoreByUserId(t, ss) })
	t.Run("GetAllTeamListing", func(t *testing.T) { testGetAllTeamListing(t, ss) })
	t.Run("GetAllTeamPageListing", func(t *testing.T) { testGetAllTeamPageListing(t, ss) })
	t.Run("GetAllPrivateTeamListing", func(t *testing.T) { testGetAllPrivateTeamListing(t, ss) })
	t.Run("GetAllPrivateTeamPageListing", func(t *testing.T) { testGetAllPrivateTeamPageListing(t, ss) })
	t.Run("GetAllPublicTeamPageListing", func(t *testing.T) { testGetAllPublicTeamPageListing(t, ss) })
	t.Run("Delete", func(t *testing.T) { testDelete(t, ss) })
	t.Run("TeamCount", func(t *testing.T) { testTeamCount(t, ss) })
	t.Run("TeamPublicCount", func(t *testing.T) { testPublicTeamCount(t, ss) })
	t.Run("TeamPrivateCount", func(t *testing.T) { testPrivateTeamCount(t, ss) })
	t.Run("TeamMembers", func(t *testing.T) { testTeamMembers(t, ss) })
	t.Run("TestGetMembers", func(t *testing.T) { testGetMembers(t, ss) })
	t.Run("SaveMember", func(t *testing.T) { testTeamSaveMember(t, ss) })
	t.Run("SaveMultipleMembers", func(t *testing.T) { testTeamSaveMultipleMembers(t, ss) })
	t.Run("UpdateMember", func(t *testing.T) { testTeamUpdateMember(t, ss) })
	t.Run("UpdateMultipleMembers", func(t *testing.T) { testTeamUpdateMultipleMembers(t, ss) })
	t.Run("RemoveMember", func(t *testing.T) { testTeamRemoveMember(t, ss) })
	t.Run("RemoveMembers", func(t *testing.T) { testTeamRemoveMembers(t, ss) })
	t.Run("SaveTeamMemberMaxMembers", func(t *testing.T) { testSaveTeamMemberMaxMembers(t, ss) })
	t.Run("GetTeamMember", func(t *testing.T) { testGetTeamMember(t, ss) })
	t.Run("GetTeamMembersByIds", func(t *testing.T) { testGetTeamMembersByIds(t, ss) })
	t.Run("MemberCount", func(t *testing.T) { testTeamStoreMemberCount(t, ss) })
	t.Run("GetChannelUnreadsForAllTeams", func(t *testing.T) { testGetChannelUnreadsForAllTeams(t, ss) })
	t.Run("GetChannelUnreadsForTeam", func(t *testing.T) { testGetChannelUnreadsForTeam(t, ss) })
	t.Run("UpdateLastTeamIconUpdate", func(t *testing.T) { testUpdateLastTeamIconUpdate(t, ss) })
	t.Run("GetTeamsByScheme", func(t *testing.T) { testGetTeamsByScheme(t, ss) })
	t.Run("MigrateTeamMembers", func(t *testing.T) { testTeamStoreMigrateTeamMembers(t, ss) })
	t.Run("ResetAllTeamSchemes", func(t *testing.T) { testResetAllTeamSchemes(t, ss) })
	t.Run("ClearAllCustomRoleAssignments", func(t *testing.T) { testTeamStoreClearAllCustomRoleAssignments(t, ss) })
	t.Run("AnalyticsGetTeamCountForScheme", func(t *testing.T) { testTeamStoreAnalyticsGetTeamCountForScheme(t, ss) })
	t.Run("GetAllForExportAfter", func(t *testing.T) { testTeamStoreGetAllForExportAfter(t, ss) })
	t.Run("GetTeamMembersForExport", func(t *testing.T) { testTeamStoreGetTeamMembersForExport(t, ss) })
	t.Run("GetTeamsForUserWithPagination", func(t *testing.T) { testTeamMembersWithPagination(t, ss) })
	t.Run("GroupSyncedTeamCount", func(t *testing.T) { testGroupSyncedTeamCount(t, ss) })
}

func testTeamStoreSave(t *testing.T, ss store.Store) {
	o1 := model.Team{}
	o1.DisplayName = "DisplayName"
	o1.Name = "z-z-z" + model.NewId() + "b"
	o1.Email = MakeEmail()
	o1.Type = model.TEAM_OPEN

	_, err := ss.Team().Save(&o1)
	require.NoError(t, err, "couldn't save item")

	_, err = ss.Team().Save(&o1)
	require.Error(t, err, "shouldn't be able to update from save")

	o1.Id = ""
	_, err = ss.Team().Save(&o1)
	require.Error(t, err, "should be unique domain")
}

func testTeamStoreUpdate(t *testing.T, ss store.Store) {
	o1 := model.Team{}
	o1.DisplayName = "DisplayName"
	o1.Name = "z-z-z" + model.NewId() + "b"
	o1.Email = MakeEmail()
	o1.Type = model.TEAM_OPEN
	_, err := ss.Team().Save(&o1)
	require.NoError(t, err)

	time.Sleep(100 * time.Millisecond)

	_, err = ss.Team().Update(&o1)
	require.NoError(t, err)

	o1.Id = "missing"
	_, err = ss.Team().Update(&o1)
	require.Error(t, err, "Update should have failed because of missing key")

	o1.Id = model.NewId()
	_, err = ss.Team().Update(&o1)
	require.Error(t, err, "Update should have faile because id change")
}

func testTeamStoreGet(t *testing.T, ss store.Store) {
	o1 := model.Team{}
	o1.DisplayName = "DisplayName"
	o1.Name = "z-z-z" + model.NewId() + "b"
	o1.Email = MakeEmail()
	o1.Type = model.TEAM_OPEN
	_, err := ss.Team().Save(&o1)
	require.NoError(t, err)

	r1, err := ss.Team().Get(o1.Id)
	require.NoError(t, err)
	require.Equal(t, r1.ToJson(), o1.ToJson())

	_, err = ss.Team().Get("")
	require.Error(t, err, "Missing id should have failed")
}

func testTeamStoreGetByNames(t *testing.T, ss store.Store) {
	o1 := model.Team{}
	o1.DisplayName = "DisplayName"
	o1.Name = "z-z-z" + model.NewId() + "b"
	o1.Email = MakeEmail()
	o1.Type = model.TEAM_OPEN

	_, err := ss.Team().Save(&o1)
	require.NoError(t, err)

	o2 := model.Team{}
	o2.DisplayName = "DisplayName2"
	o2.Name = "z-z-z" + model.NewId() + "b"
	o2.Email = MakeEmail()
	o2.Type = model.TEAM_OPEN

	_, err = ss.Team().Save(&o2)
	require.NoError(t, err)

	t.Run("Get empty list", func(t *testing.T) {
		var teams []*model.Team
		teams, err = ss.Team().GetByNames([]string{})
		require.NoError(t, err)
		require.Empty(t, teams)
	})

	t.Run("Get existing teams", func(t *testing.T) {
		var teams []*model.Team
		teams, err = ss.Team().GetByNames([]string{o1.Name, o2.Name})
		require.NoError(t, err)
		teamsIds := []string{}
		for _, team := range teams {
			teamsIds = append(teamsIds, team.Id)
		}
		assert.Contains(t, teamsIds, o1.Id, "invalid returned team")
		assert.Contains(t, teamsIds, o2.Id, "invalid returned team")
	})

	t.Run("Get existing team and one invalid team name", func(t *testing.T) {
		_, err = ss.Team().GetByNames([]string{o1.Name, ""})
		require.Error(t, err)
	})

	t.Run("Get existing team and not existing team", func(t *testing.T) {
		_, err = ss.Team().GetByNames([]string{o1.Name, "not-existing-team-name"})
		require.Error(t, err)
	})
	t.Run("Get not existing teams", func(t *testing.T) {
		_, err = ss.Team().GetByNames([]string{"not-existing-team-name", "not-existing-team-name-2"})
		require.Error(t, err)
	})
}

func testTeamStoreGetByName(t *testing.T, ss store.Store) {
	o1 := model.Team{}
	o1.DisplayName = "DisplayName"
	o1.Name = "z-z-z" + model.NewId() + "b"
	o1.Email = MakeEmail()
	o1.Type = model.TEAM_OPEN

	_, err := ss.Team().Save(&o1)
	require.NoError(t, err)

	t.Run("Get existing team", func(t *testing.T) {
		var team *model.Team
		team, err = ss.Team().GetByName(o1.Name)
		require.NoError(t, err)
		require.Equal(t, *team, o1, "invalid returned team")
	})

	t.Run("Get invalid team name", func(t *testing.T) {
		_, err = ss.Team().GetByName("")
		require.Error(t, err, "Missing id should have failed")
	})

	t.Run("Get not existing team", func(t *testing.T) {
		_, err = ss.Team().GetByName("not-existing-team-name")
		require.Error(t, err, "Missing id should have failed")
	})
}

func testTeamStoreSearchAll(t *testing.T, ss store.Store) {
	o := model.Team{}
	o.DisplayName = "ADisplayName" + model.NewId()
	o.Name = "zzzzzz-" + model.NewId() + "a"
	o.Email = MakeEmail()
	o.Type = model.TEAM_OPEN
	o.AllowOpenInvite = true

	_, err := ss.Team().Save(&o)
	require.NoError(t, err)

	p := model.Team{}
	p.DisplayName = "BDisplayName" + model.NewId()
	p.Name = "zzzzzz-" + model.NewId() + "a"
	p.Email = MakeEmail()
	p.Type = model.TEAM_OPEN
	p.AllowOpenInvite = false

	_, err = ss.Team().Save(&p)
	require.NoError(t, err)

	g := model.Team{}
	g.DisplayName = "CDisplayName" + model.NewId()
	g.Name = "zzzzzz-" + model.NewId() + "a"
	g.Email = MakeEmail()
	g.Type = model.TEAM_OPEN
	g.AllowOpenInvite = false
	g.GroupConstrained = model.NewBool(true)

	_, err = ss.Team().Save(&g)
	require.NoError(t, err)

	q := model.Team{}
	q.DisplayName = "CHOCOLATE"
	q.Name = "ilovecake"
	q.Email = MakeEmail()
	q.Type = model.TEAM_OPEN
	q.AllowOpenInvite = false

	_, err = ss.Team().Save(&q)
	require.NoError(t, err)

	testCases := []struct {
		Name            string
		Opts            *model.TeamSearch
		ExpectedLenth   int
		ExpectedTeamIds []string
	}{
		{
			"Search chocolate by display name",
			&model.TeamSearch{Term: "ocola"},
			1,
			[]string{q.Id},
		},
		{
			"Search chocolate by display name",
			&model.TeamSearch{Term: "choc"},
			1,
			[]string{q.Id},
		},
		{
			"Search chocolate by display name",
			&model.TeamSearch{Term: "late"},
			1,
			[]string{q.Id},
		},
		{
			"Search chocolate by  name",
			&model.TeamSearch{Term: "ilov"},
			1,
			[]string{q.Id},
		},
		{
			"Search chocolate by  name",
			&model.TeamSearch{Term: "ecake"},
			1,
			[]string{q.Id},
		},
		{
			"Search for open team name",
			&model.TeamSearch{Term: o.Name},
			1,
			[]string{o.Id},
		},
		{
			"Search for open team displayName",
			&model.TeamSearch{Term: o.DisplayName},
			1,
			[]string{o.Id},
		},
		{
			"Search for open team without results",
			&model.TeamSearch{Term: "notexists"},
			0,
			[]string{},
		},
		{
			"Search for private team",
			&model.TeamSearch{Term: p.DisplayName},
			1,
			[]string{p.Id},
		},
		{
			"Search for all 3 z teams",
			&model.TeamSearch{Term: "zzzzzz"},
			3,
			[]string{o.Id, p.Id, g.Id},
		},
		{
			"Search for all 3 teams filter by allow open invite",
			&model.TeamSearch{Term: "zzzzzz", AllowOpenInvite: model.NewBool(true)},
			1,
			[]string{o.Id},
		},
		{
			"Search for all 3 teams filter by allow open invite = false",
			&model.TeamSearch{Term: "zzzzzz", AllowOpenInvite: model.NewBool(false)},
			1,
			[]string{p.Id},
		},
		{
			"Search for all 3 teams filter by group constrained",
			&model.TeamSearch{Term: "zzzzzz", GroupConstrained: model.NewBool(true)},
			1,
			[]string{g.Id},
		},
		{
			"Search for all 3 teams filter by group constrained = false",
			&model.TeamSearch{Term: "zzzzzz", GroupConstrained: model.NewBool(false)},
			2,
			[]string{o.Id, p.Id},
		},
		{
			"Search for all 3 teams filter by allow open invite and include group constrained",
			&model.TeamSearch{Term: "zzzzzz", AllowOpenInvite: model.NewBool(true), GroupConstrained: model.NewBool(true)},
			2,
			[]string{o.Id, g.Id},
		},
		{
			"Search for all 3 teams filter by group constrained and not open invite",
			&model.TeamSearch{Term: "zzzzzz", GroupConstrained: model.NewBool(true), AllowOpenInvite: model.NewBool(false)},
			2,
			[]string{g.Id, p.Id},
		},
		{
			"Search for all 3 teams filter by group constrained false and open invite",
			&model.TeamSearch{Term: "zzzzzz", GroupConstrained: model.NewBool(false), AllowOpenInvite: model.NewBool(true)},
			2,
			[]string{o.Id, p.Id},
		},
		{
			"Search for all 3 teams filter by group constrained false and open invite false",
			&model.TeamSearch{Term: "zzzzzz", GroupConstrained: model.NewBool(false), AllowOpenInvite: model.NewBool(false)},
			2,
			[]string{p.Id, o.Id},
		},
	}

	for _, tc := range testCases {
		t.Run(tc.Name, func(t *testing.T) {
			response, err := ss.Team().SearchAll(tc.Opts.Term, tc.Opts)
			require.NoError(t, err)
			require.Equal(t, tc.ExpectedLenth, len(response))
			responseTeamIds := []string{}
			for _, team := range response {
				responseTeamIds = append(responseTeamIds, team.Id)
			}
			require.ElementsMatch(t, tc.ExpectedTeamIds, responseTeamIds)
		})
	}
}

func testTeamStoreSearchOpen(t *testing.T, ss store.Store) {
	o := model.Team{}
	o.DisplayName = "ADisplayName" + model.NewId()
	o.Name = "zz" + model.NewId() + "a"
	o.Email = MakeEmail()
	o.Type = model.TEAM_OPEN
	o.AllowOpenInvite = true

	_, err := ss.Team().Save(&o)
	require.NoError(t, err)

	p := model.Team{}
	p.DisplayName = "ADisplayName" + model.NewId()
	p.Name = "zz" + model.NewId() + "a"
	p.Email = MakeEmail()
	p.Type = model.TEAM_OPEN
	p.AllowOpenInvite = false

	_, err = ss.Team().Save(&p)
	require.NoError(t, err)

	q := model.Team{}
	q.DisplayName = "PINEAPPLEPIE"
	q.Name = "ihadsomepineapplepiewithstrawberry"
	q.Email = MakeEmail()
	q.Type = model.TEAM_OPEN
	q.AllowOpenInvite = true

	_, err = ss.Team().Save(&q)
	require.NoError(t, err)

	testCases := []struct {
		Name            string
		Term            string
		ExpectedLength  int
		ExpectedFirstId string
	}{
		{
			"Search PINEAPPLEPIE by display name",
			"neapplep",
			1,
			q.Id,
		},
		{
			"Search PINEAPPLEPIE by display name",
			"pine",
			1,
			q.Id,
		},
		{
			"Search PINEAPPLEPIE by display name",
			"epie",
			1,
			q.Id,
		},
		{
			"Search PINEAPPLEPIE by  name",
			"ihadsome",
			1,
			q.Id,
		},
		{
			"Search PINEAPPLEPIE by  name",
			"pineapplepiewithstrawberry",
			1,
			q.Id,
		},
		{
			"Search for open team name",
			o.Name,
			1,
			o.Id,
		},
		{
			"Search for open team displayName",
			o.DisplayName,
			1,
			o.Id,
		},
		{
			"Search for open team without results",
			"notexists",
			0,
			"",
		},
		{
			"Search for a private team (expected no results)",
			p.DisplayName,
			0,
			"",
		},
	}

	for _, tc := range testCases {
		t.Run(tc.Name, func(t *testing.T) {
			r1, err := ss.Team().SearchOpen(tc.Term)
			require.NoError(t, err)
			results := r1
			require.Equal(t, tc.ExpectedLength, len(results))
			if tc.ExpectedFirstId != "" {
				assert.Equal(t, tc.ExpectedFirstId, results[0].Id)
			}
		})
	}
}

func testTeamStoreSearchPrivate(t *testing.T, ss store.Store) {
	o := model.Team{}
	o.DisplayName = "ADisplayName" + model.NewId()
	o.Name = "zz" + model.NewId() + "a"
	o.Email = MakeEmail()
	o.Type = model.TEAM_OPEN
	o.AllowOpenInvite = true

	_, err := ss.Team().Save(&o)
	require.NoError(t, err)

	p := model.Team{}
	p.DisplayName = "ADisplayName" + model.NewId()
	p.Name = "zz" + model.NewId() + "a"
	p.Email = MakeEmail()
	p.Type = model.TEAM_OPEN
	p.AllowOpenInvite = false

	_, err = ss.Team().Save(&p)
	require.NoError(t, err)

	q := model.Team{}
	q.DisplayName = "FOOBARDISPLAYNAME"
	q.Name = "averylongname"
	q.Email = MakeEmail()
	q.Type = model.TEAM_OPEN
	q.AllowOpenInvite = false

	_, err = ss.Team().Save(&q)
	require.NoError(t, err)

	testCases := []struct {
		Name            string
		Term            string
		ExpectedLength  int
		ExpectedFirstId string
	}{
		{
			"Search FooBar by display name from text in the middle of display name",
			"oobardisplay",
			1,
			q.Id,
		},
		{
			"Search FooBar by display name from text at the beginning of display name",
			"foobar",
			1,
			q.Id,
		},
		{
			"Search FooBar by display name from text at the end of display name",
			"bardisplayname",
			1,
			q.Id,
		},
		{
			"Search FooBar by  name from text at the beginning name",
			"averyl",
			1,
			q.Id,
		},
		{
			"Search FooBar by  name from text at the end of name",
			"ongname",
			1,
			q.Id,
		},
		{
			"Search for private team name",
			p.Name,
			1,
			p.Id,
		},
		{
			"Search for private team displayName",
			p.DisplayName,
			1,
			p.Id,
		},
		{
			"Search for private team without results",
			"notexists",
			0,
			"",
		},
		{
			"Search for a open team (expected no results)",
			o.DisplayName,
			0,
			"",
		},
	}

	for _, tc := range testCases {
		t.Run(tc.Name, func(t *testing.T) {
			r1, err := ss.Team().SearchPrivate(tc.Term)
			require.NoError(t, err)
			results := r1
			require.Equal(t, tc.ExpectedLength, len(results))
			if tc.ExpectedFirstId != "" {
				assert.Equal(t, tc.ExpectedFirstId, results[0].Id)
			}
		})
	}
}

func testTeamStoreGetByInviteId(t *testing.T, ss store.Store) {
	o1 := model.Team{}
	o1.DisplayName = "DisplayName"
	o1.Name = "z-z-z" + model.NewId() + "b"
	o1.Email = MakeEmail()
	o1.Type = model.TEAM_OPEN
	o1.InviteId = model.NewId()

	save1, err := ss.Team().Save(&o1)
	require.NoError(t, err)

	o2 := model.Team{}
	o2.DisplayName = "DisplayName"
	o2.Name = "zz" + model.NewId() + "b"
	o2.Email = MakeEmail()
	o2.Type = model.TEAM_OPEN

	r1, err := ss.Team().GetByInviteId(save1.InviteId)
	require.NoError(t, err)
	require.Equal(t, *r1, o1, "invalid returned team")

	_, err = ss.Team().GetByInviteId("")
	require.Error(t, err, "Missing id should have failed")
}

func testTeamStoreByUserId(t *testing.T, ss store.Store) {
	o1 := &model.Team{}
	o1.DisplayName = "DisplayName"
	o1.Name = "z-z-z" + model.NewId() + "b"
	o1.Email = MakeEmail()
	o1.Type = model.TEAM_OPEN
	o1.InviteId = model.NewId()
	o1, err := ss.Team().Save(o1)
	require.NoError(t, err)

	m1 := &model.TeamMember{TeamId: o1.Id, UserId: model.NewId()}
	_, nErr := ss.Team().SaveMember(m1, -1)
	require.NoError(t, nErr)

	teams, err := ss.Team().GetTeamsByUserId(m1.UserId)
	require.NoError(t, err)
	require.Len(t, teams, 1, "Should return a team")
	require.Equal(t, teams[0].Id, o1.Id, "should be a member")
}

func testGetAllTeamListing(t *testing.T, ss store.Store) {
	o1 := model.Team{}
	o1.DisplayName = "DisplayName"
	o1.Name = "z-z-z" + model.NewId() + "b"
	o1.Email = MakeEmail()
	o1.Type = model.TEAM_OPEN
	o1.AllowOpenInvite = true
	_, err := ss.Team().Save(&o1)
	require.NoError(t, err)

	o2 := model.Team{}
	o2.DisplayName = "DisplayName"
	o2.Name = "zz" + model.NewId() + "b"
	o2.Email = MakeEmail()
	o2.Type = model.TEAM_OPEN
	_, err = ss.Team().Save(&o2)
	require.NoError(t, err)

	o3 := model.Team{}
	o3.DisplayName = "DisplayName"
	o3.Name = "z-z-z" + model.NewId() + "b"
	o3.Email = MakeEmail()
	o3.Type = model.TEAM_INVITE
	o3.AllowOpenInvite = true
	_, err = ss.Team().Save(&o3)
	require.NoError(t, err)

	o4 := model.Team{}
	o4.DisplayName = "DisplayName"
	o4.Name = "zz" + model.NewId() + "b"
	o4.Email = MakeEmail()
	o4.Type = model.TEAM_INVITE
	_, err = ss.Team().Save(&o4)
	require.NoError(t, err)

	teams, err := ss.Team().GetAllTeamListing()
	require.NoError(t, err)
	for _, team := range teams {
		require.True(t, team.AllowOpenInvite, "should have returned team with AllowOpenInvite as true")
	}

	require.NotEmpty(t, teams, "failed team listing")
}

func testGetAllTeamPageListing(t *testing.T, ss store.Store) {
	o1 := model.Team{}
	o1.DisplayName = "DisplayName"
	o1.Name = "z-z-z" + model.NewId() + "b"
	o1.Email = MakeEmail()
	o1.Type = model.TEAM_OPEN
	o1.AllowOpenInvite = true
	_, err := ss.Team().Save(&o1)
	require.NoError(t, err)

	o2 := model.Team{}
	o2.DisplayName = "DisplayName"
	o2.Name = "zz" + model.NewId() + "b"
	o2.Email = MakeEmail()
	o2.Type = model.TEAM_OPEN
	o2.AllowOpenInvite = false
	_, err = ss.Team().Save(&o2)
	require.NoError(t, err)

	o3 := model.Team{}
	o3.DisplayName = "DisplayName"
	o3.Name = "z-z-z" + model.NewId() + "b"
	o3.Email = MakeEmail()
	o3.Type = model.TEAM_INVITE
	o3.AllowOpenInvite = true
	_, err = ss.Team().Save(&o3)
	require.NoError(t, err)

	o4 := model.Team{}
	o4.DisplayName = "DisplayName"
	o4.Name = "zz" + model.NewId() + "b"
	o4.Email = MakeEmail()
	o4.Type = model.TEAM_INVITE
	o4.AllowOpenInvite = false
	_, err = ss.Team().Save(&o4)
	require.NoError(t, err)

	teams, err := ss.Team().GetAllTeamPageListing(0, 10)
	require.NoError(t, err)

	for _, team := range teams {
		require.True(t, team.AllowOpenInvite, "should have returned team with AllowOpenInvite as true")
	}

	require.LessOrEqual(t, len(teams), 10, "should have returned max of 10 teams")

	o5 := model.Team{}
	o5.DisplayName = "DisplayName"
	o5.Name = "z-z-z" + model.NewId() + "b"
	o5.Email = MakeEmail()
	o5.Type = model.TEAM_OPEN
	o5.AllowOpenInvite = true
	_, err = ss.Team().Save(&o5)
	require.NoError(t, err)

	teams, err = ss.Team().GetAllTeamPageListing(0, 4)
	require.NoError(t, err)

	for _, team := range teams {
		require.True(t, team.AllowOpenInvite, "should have returned team with AllowOpenInvite as true")
	}

	require.LessOrEqual(t, len(teams), 4, "should have returned max of 4 teams")

	teams, err = ss.Team().GetAllTeamPageListing(1, 1)
	require.NoError(t, err)

	for _, team := range teams {
		require.True(t, team.AllowOpenInvite, "should have returned team with AllowOpenInvite as true")
	}

	require.LessOrEqual(t, len(teams), 1, "should have returned max of 1 team")
}

func testGetAllPrivateTeamListing(t *testing.T, ss store.Store) {
	o1 := model.Team{}
	o1.DisplayName = "DisplayName"
	o1.Name = "z-z-z" + model.NewId() + "b"
	o1.Email = MakeEmail()
	o1.Type = model.TEAM_OPEN
	o1.AllowOpenInvite = true
	_, err := ss.Team().Save(&o1)
	require.NoError(t, err)

	o2 := model.Team{}
	o2.DisplayName = "DisplayName"
	o2.Name = "zz" + model.NewId() + "b"
	o2.Email = MakeEmail()
	o2.Type = model.TEAM_OPEN
	_, err = ss.Team().Save(&o2)
	require.NoError(t, err)

	o3 := model.Team{}
	o3.DisplayName = "DisplayName"
	o3.Name = "z-z-z" + model.NewId() + "b"
	o3.Email = MakeEmail()
	o3.Type = model.TEAM_INVITE
	o3.AllowOpenInvite = true
	_, err = ss.Team().Save(&o3)
	require.NoError(t, err)

	o4 := model.Team{}
	o4.DisplayName = "DisplayName"
	o4.Name = "zz" + model.NewId() + "b"
	o4.Email = MakeEmail()
	o4.Type = model.TEAM_INVITE
	_, err = ss.Team().Save(&o4)
	require.NoError(t, err)

	teams, err := ss.Team().GetAllPrivateTeamListing()
	require.NoError(t, err)
	require.NotEmpty(t, teams, "failed team listing")

	for _, team := range teams {
		require.False(t, team.AllowOpenInvite, "should have returned team with AllowOpenInvite as false")
	}
}

func testGetAllPrivateTeamPageListing(t *testing.T, ss store.Store) {
	o1 := model.Team{}
	o1.DisplayName = "DisplayName"
	o1.Name = "z-z-z" + model.NewId() + "b"
	o1.Email = MakeEmail()
	o1.Type = model.TEAM_OPEN
	o1.AllowOpenInvite = true
	_, err := ss.Team().Save(&o1)
	require.NoError(t, err)

	o2 := model.Team{}
	o2.DisplayName = "DisplayName"
	o2.Name = "zz" + model.NewId() + "b"
	o2.Email = MakeEmail()
	o2.Type = model.TEAM_OPEN
	o2.AllowOpenInvite = false
	_, err = ss.Team().Save(&o2)
	require.NoError(t, err)

	o3 := model.Team{}
	o3.DisplayName = "DisplayName"
	o3.Name = "z-z-z" + model.NewId() + "b"
	o3.Email = MakeEmail()
	o3.Type = model.TEAM_INVITE
	o3.AllowOpenInvite = true
	_, err = ss.Team().Save(&o3)
	require.NoError(t, err)

	o4 := model.Team{}
	o4.DisplayName = "DisplayName"
	o4.Name = "zz" + model.NewId() + "b"
	o4.Email = MakeEmail()
	o4.Type = model.TEAM_INVITE
	o4.AllowOpenInvite = false
	_, err = ss.Team().Save(&o4)
	require.NoError(t, err)

	teams, listErr := ss.Team().GetAllPrivateTeamPageListing(0, 10)
	require.NoError(t, listErr)
	for _, team := range teams {
		require.False(t, team.AllowOpenInvite, "should have returned team with AllowOpenInvite as false")
	}

	require.LessOrEqual(t, len(teams), 10, "should have returned max of 10 teams")

	o5 := model.Team{}
	o5.DisplayName = "DisplayName"
	o5.Name = "z-z-z" + model.NewId() + "b"
	o5.Email = MakeEmail()
	o5.Type = model.TEAM_OPEN
	o5.AllowOpenInvite = true
	_, err = ss.Team().Save(&o5)
	require.NoError(t, err)

	teams, listErr = ss.Team().GetAllPrivateTeamPageListing(0, 4)
	require.NoError(t, listErr)
	for _, team := range teams {
		require.False(t, team.AllowOpenInvite, "should have returned team with AllowOpenInvite as false")
	}

	require.LessOrEqual(t, len(teams), 4, "should have returned max of 4 teams")

	teams, listErr = ss.Team().GetAllPrivateTeamPageListing(1, 1)
	require.NoError(t, listErr)
	for _, team := range teams {
		require.False(t, team.AllowOpenInvite, "should have returned team with AllowOpenInvite as false")
	}

	require.LessOrEqual(t, len(teams), 1, "should have returned max of 1 team")
}

func testGetAllPublicTeamPageListing(t *testing.T, ss store.Store) {
	cleanupTeamStore(t, ss)

	o1 := model.Team{}
	o1.DisplayName = "DisplayName1"
	o1.Name = "z-z-z" + model.NewId() + "b"
	o1.Email = MakeEmail()
	o1.Type = model.TEAM_OPEN
	o1.AllowOpenInvite = true
	t1, err := ss.Team().Save(&o1)
	require.NoError(t, err)

	o2 := model.Team{}
	o2.DisplayName = "DisplayName2"
	o2.Name = "zz" + model.NewId() + "b"
	o2.Email = MakeEmail()
	o2.Type = model.TEAM_OPEN
	o2.AllowOpenInvite = false
	_, err = ss.Team().Save(&o2)
	require.NoError(t, err)

	o3 := model.Team{}
	o3.DisplayName = "DisplayName3"
	o3.Name = "z-z-z" + model.NewId() + "b"
	o3.Email = MakeEmail()
	o3.Type = model.TEAM_INVITE
	o3.AllowOpenInvite = true
	t3, err := ss.Team().Save(&o3)
	require.NoError(t, err)

	o4 := model.Team{}
	o4.DisplayName = "DisplayName4"
	o4.Name = "zz" + model.NewId() + "b"
	o4.Email = MakeEmail()
	o4.Type = model.TEAM_INVITE
	o4.AllowOpenInvite = false
	_, err = ss.Team().Save(&o4)
	require.NoError(t, err)

	teams, err := ss.Team().GetAllPublicTeamPageListing(0, 10)
	assert.NoError(t, err)
	assert.Equal(t, []*model.Team{t1, t3}, teams)

	o5 := model.Team{}
	o5.DisplayName = "DisplayName5"
	o5.Name = "z-z-z" + model.NewId() + "b"
	o5.Email = MakeEmail()
	o5.Type = model.TEAM_OPEN
	o5.AllowOpenInvite = true
	t5, err := ss.Team().Save(&o5)
	require.NoError(t, err)

	teams, err = ss.Team().GetAllPublicTeamPageListing(0, 4)
	assert.NoError(t, err)
	assert.Equal(t, []*model.Team{t1, t3, t5}, teams)

	_, err = ss.Team().GetAllPublicTeamPageListing(1, 1)
	assert.NoError(t, err)
}

func testDelete(t *testing.T, ss store.Store) {
	o1 := model.Team{}
	o1.DisplayName = "DisplayName"
	o1.Name = "z-z-z" + model.NewId() + "b"
	o1.Email = MakeEmail()
	o1.Type = model.TEAM_OPEN
	o1.AllowOpenInvite = true
	_, err := ss.Team().Save(&o1)
	require.NoError(t, err)

	o2 := model.Team{}
	o2.DisplayName = "DisplayName"
	o2.Name = "zz" + model.NewId() + "b"
	o2.Email = MakeEmail()
	o2.Type = model.TEAM_OPEN
	_, err = ss.Team().Save(&o2)
	require.NoError(t, err)

	r1 := ss.Team().PermanentDelete(o1.Id)
	require.NoError(t, r1)
}

func testPublicTeamCount(t *testing.T, ss store.Store) {
	cleanupTeamStore(t, ss)

	o1 := model.Team{}
	o1.DisplayName = "DisplayName"
	o1.Name = "z-z-z" + model.NewId() + "b"
	o1.Email = MakeEmail()
	o1.Type = model.TEAM_OPEN
	o1.AllowOpenInvite = true
	_, err := ss.Team().Save(&o1)
	require.NoError(t, err)

	o2 := model.Team{}
	o2.DisplayName = "DisplayName"
	o2.Name = "z-z-z" + model.NewId() + "b"
	o2.Email = MakeEmail()
	o2.Type = model.TEAM_OPEN
	o2.AllowOpenInvite = false
	_, err = ss.Team().Save(&o2)
	require.NoError(t, err)

	o3 := model.Team{}
	o3.DisplayName = "DisplayName"
	o3.Name = "z-z-z" + model.NewId() + "b"
	o3.Email = MakeEmail()
	o3.Type = model.TEAM_OPEN
	o3.AllowOpenInvite = true
	_, err = ss.Team().Save(&o3)
	require.NoError(t, err)

	teamCount, err := ss.Team().AnalyticsPublicTeamCount()
	require.NoError(t, err)
	require.Equal(t, int64(2), teamCount, "should only be 1 team")
}

func testPrivateTeamCount(t *testing.T, ss store.Store) {
	cleanupTeamStore(t, ss)

	o1 := model.Team{}
	o1.DisplayName = "DisplayName"
	o1.Name = "z-z-z" + model.NewId() + "b"
	o1.Email = MakeEmail()
	o1.Type = model.TEAM_OPEN
	o1.AllowOpenInvite = false
	_, err := ss.Team().Save(&o1)
	require.NoError(t, err)

	o2 := model.Team{}
	o2.DisplayName = "DisplayName"
	o2.Name = "z-z-z" + model.NewId() + "b"
	o2.Email = MakeEmail()
	o2.Type = model.TEAM_OPEN
	o2.AllowOpenInvite = true
	_, err = ss.Team().Save(&o2)
	require.NoError(t, err)

	o3 := model.Team{}
	o3.DisplayName = "DisplayName"
	o3.Name = "z-z-z" + model.NewId() + "b"
	o3.Email = MakeEmail()
	o3.Type = model.TEAM_OPEN
	o3.AllowOpenInvite = false
	_, err = ss.Team().Save(&o3)
	require.NoError(t, err)

	teamCount, err := ss.Team().AnalyticsPrivateTeamCount()
	require.NoError(t, err)
	require.Equal(t, int64(2), teamCount, "should only be 1 team")
}

func testTeamCount(t *testing.T, ss store.Store) {
	o1 := model.Team{}
	o1.DisplayName = "DisplayName"
	o1.Name = "z-z-z" + model.NewId() + "b"
	o1.Email = MakeEmail()
	o1.Type = model.TEAM_OPEN
	o1.AllowOpenInvite = true
	team, err := ss.Team().Save(&o1)
	require.NoError(t, err)

	// not including deleted teams
	teamCount, err := ss.Team().AnalyticsTeamCount(false)
	require.NoError(t, err)
	require.NotEqual(t, 0, int(teamCount), "should be at least 1 team")

	// delete the team for the next check
	team.DeleteAt = model.GetMillis()
	_, err = ss.Team().Update(team)
	require.NoError(t, err)

	// get the count of teams not including deleted
	countNotIncludingDeleted, err := ss.Team().AnalyticsTeamCount(false)
	require.NoError(t, err)

	// get the count of teams including deleted
	countIncludingDeleted, err := ss.Team().AnalyticsTeamCount(true)
	require.NoError(t, err)

	// count including deleted should be one greater than not including deleted
	require.Equal(t, countNotIncludingDeleted+1, countIncludingDeleted)
}

func testGetMembers(t *testing.T, ss store.Store) {
	// Each user should have a mention count of exactly 1 in the DB at this point.
	t.Run("Test GetMembers Order By UserID", func(t *testing.T) {
		teamId1 := model.NewId()
		teamId2 := model.NewId()

		m1 := &model.TeamMember{TeamId: teamId1, UserId: "55555555555555555555555555"}
		m2 := &model.TeamMember{TeamId: teamId1, UserId: "11111111111111111111111111"}
		m3 := &model.TeamMember{TeamId: teamId1, UserId: "33333333333333333333333333"}
		m4 := &model.TeamMember{TeamId: teamId1, UserId: "22222222222222222222222222"}
		m5 := &model.TeamMember{TeamId: teamId1, UserId: "44444444444444444444444444"}
		m6 := &model.TeamMember{TeamId: teamId2, UserId: "00000000000000000000000000"}

		_, nErr := ss.Team().SaveMultipleMembers([]*model.TeamMember{m1, m2, m3, m4, m5, m6}, -1)
		require.NoError(t, nErr)

		// Gets users ordered by UserId
		ms, err := ss.Team().GetMembers(teamId1, 0, 100, nil)
		require.NoError(t, err)
		assert.Len(t, ms, 5)
		assert.Equal(t, "11111111111111111111111111", ms[0].UserId)
		assert.Equal(t, "22222222222222222222222222", ms[1].UserId)
		assert.Equal(t, "33333333333333333333333333", ms[2].UserId)
		assert.Equal(t, "44444444444444444444444444", ms[3].UserId)
		assert.Equal(t, "55555555555555555555555555", ms[4].UserId)
	})

	t.Run("Test GetMembers Order By Username And Exclude Deleted Members", func(t *testing.T) {
		teamId1 := model.NewId()
		teamId2 := model.NewId()

		u1 := &model.User{Username: "a", Email: MakeEmail(), DeleteAt: int64(1)}
		u2 := &model.User{Username: "c", Email: MakeEmail()}
		u3 := &model.User{Username: "b", Email: MakeEmail(), DeleteAt: int64(1)}
		u4 := &model.User{Username: "f", Email: MakeEmail()}
		u5 := &model.User{Username: "e", Email: MakeEmail(), DeleteAt: int64(1)}
		u6 := &model.User{Username: "d", Email: MakeEmail()}

		u1, err := ss.User().Save(u1)
		require.NoError(t, err)
		u2, err = ss.User().Save(u2)
		require.NoError(t, err)
		u3, err = ss.User().Save(u3)
		require.NoError(t, err)
		u4, err = ss.User().Save(u4)
		require.NoError(t, err)
		u5, err = ss.User().Save(u5)
		require.NoError(t, err)
		u6, err = ss.User().Save(u6)
		require.NoError(t, err)

		m1 := &model.TeamMember{TeamId: teamId1, UserId: u1.Id}
		m2 := &model.TeamMember{TeamId: teamId1, UserId: u2.Id}
		m3 := &model.TeamMember{TeamId: teamId1, UserId: u3.Id}
		m4 := &model.TeamMember{TeamId: teamId1, UserId: u4.Id}
		m5 := &model.TeamMember{TeamId: teamId1, UserId: u5.Id}
		m6 := &model.TeamMember{TeamId: teamId2, UserId: u6.Id}

		_, nErr := ss.Team().SaveMultipleMembers([]*model.TeamMember{m1, m2, m3, m4, m5, m6}, -1)
		require.NoError(t, nErr)

		// Gets users ordered by UserName
		ms, nErr := ss.Team().GetMembers(teamId1, 0, 100, &model.TeamMembersGetOptions{Sort: model.USERNAME})
		require.NoError(t, nErr)
		assert.Len(t, ms, 5)
		assert.Equal(t, u1.Id, ms[0].UserId)
		assert.Equal(t, u3.Id, ms[1].UserId)
		assert.Equal(t, u2.Id, ms[2].UserId)
		assert.Equal(t, u5.Id, ms[3].UserId)
		assert.Equal(t, u4.Id, ms[4].UserId)

		// Gets users ordered by UserName and excludes deleted members
		ms, nErr = ss.Team().GetMembers(teamId1, 0, 100, &model.TeamMembersGetOptions{Sort: model.USERNAME, ExcludeDeletedUsers: true})
		require.NoError(t, nErr)
		assert.Len(t, ms, 2)
		assert.Equal(t, u2.Id, ms[0].UserId)
		assert.Equal(t, u4.Id, ms[1].UserId)
	})

	t.Run("Test GetMembers Excluded Deleted Users", func(t *testing.T) {
		teamId1 := model.NewId()
		teamId2 := model.NewId()

		u1 := &model.User{Email: MakeEmail()}
		u2 := &model.User{Email: MakeEmail(), DeleteAt: int64(1)}
		u3 := &model.User{Email: MakeEmail()}
		u4 := &model.User{Email: MakeEmail(), DeleteAt: int64(3)}
		u5 := &model.User{Email: MakeEmail()}
		u6 := &model.User{Email: MakeEmail(), DeleteAt: int64(5)}

		u1, err := ss.User().Save(u1)
		require.NoError(t, err)
		u2, err = ss.User().Save(u2)
		require.NoError(t, err)
		u3, err = ss.User().Save(u3)
		require.NoError(t, err)
		u4, err = ss.User().Save(u4)
		require.NoError(t, err)
		u5, err = ss.User().Save(u5)
		require.NoError(t, err)
		u6, err = ss.User().Save(u6)
		require.NoError(t, err)

		m1 := &model.TeamMember{TeamId: teamId1, UserId: u1.Id}
		m2 := &model.TeamMember{TeamId: teamId1, UserId: u2.Id}
		m3 := &model.TeamMember{TeamId: teamId1, UserId: u3.Id}
		m4 := &model.TeamMember{TeamId: teamId1, UserId: u4.Id}
		m5 := &model.TeamMember{TeamId: teamId1, UserId: u5.Id}
		m6 := &model.TeamMember{TeamId: teamId2, UserId: u6.Id}

		t1, nErr := ss.Team().SaveMember(m1, -1)
		require.NoError(t, nErr)
		_, nErr = ss.Team().SaveMember(m2, -1)
		require.NoError(t, nErr)
		t3, nErr := ss.Team().SaveMember(m3, -1)
		require.NoError(t, nErr)
		_, nErr = ss.Team().SaveMember(m4, -1)
		require.NoError(t, nErr)
		t5, nErr := ss.Team().SaveMember(m5, -1)
		require.NoError(t, nErr)
		_, nErr = ss.Team().SaveMember(m6, -1)
		require.NoError(t, nErr)

		// Gets users ordered by UserName
		ms, nErr := ss.Team().GetMembers(teamId1, 0, 100, &model.TeamMembersGetOptions{ExcludeDeletedUsers: true})
		require.NoError(t, nErr)
		assert.Len(t, ms, 3)
		require.ElementsMatch(t, ms, [3]*model.TeamMember{t1, t3, t5})
	})
}

func testTeamMembers(t *testing.T, ss store.Store) {
	teamId1 := model.NewId()
	teamId2 := model.NewId()

	m1 := &model.TeamMember{TeamId: teamId1, UserId: model.NewId()}
	m2 := &model.TeamMember{TeamId: teamId1, UserId: model.NewId()}
	m3 := &model.TeamMember{TeamId: teamId2, UserId: model.NewId()}

	_, nErr := ss.Team().SaveMultipleMembers([]*model.TeamMember{m1, m2, m3}, -1)
	require.NoError(t, nErr)

	ms, err := ss.Team().GetMembers(teamId1, 0, 100, nil)
	require.NoError(t, err)
	assert.Len(t, ms, 2)

	ms, err = ss.Team().GetMembers(teamId2, 0, 100, nil)
	require.NoError(t, err)
	require.Len(t, ms, 1)
	require.Equal(t, m3.UserId, ms[0].UserId)

	ctx := context.Background()
	ms, err = ss.Team().GetTeamsForUser(ctx, m1.UserId)
	require.NoError(t, err)
	require.Len(t, ms, 1)
	require.Equal(t, m1.TeamId, ms[0].TeamId)

	err = ss.Team().RemoveMember(teamId1, m1.UserId)
	require.NoError(t, err)

	ms, err = ss.Team().GetMembers(teamId1, 0, 100, nil)
	require.NoError(t, err)
	require.Len(t, ms, 1)
	require.Equal(t, m2.UserId, ms[0].UserId)

	_, nErr = ss.Team().SaveMember(m1, -1)
	require.NoError(t, nErr)

	err = ss.Team().RemoveAllMembersByTeam(teamId1)
	require.NoError(t, err)

	ms, err = ss.Team().GetMembers(teamId1, 0, 100, nil)
	require.NoError(t, err)
	require.Empty(t, ms)

	uid := model.NewId()
	m4 := &model.TeamMember{TeamId: teamId1, UserId: uid}
	m5 := &model.TeamMember{TeamId: teamId2, UserId: uid}
	_, nErr = ss.Team().SaveMultipleMembers([]*model.TeamMember{m4, m5}, -1)
	require.NoError(t, nErr)

	ms, err = ss.Team().GetTeamsForUser(ctx, uid)
	require.NoError(t, err)
	require.Len(t, ms, 2)

	nErr = ss.Team().RemoveAllMembersByUser(uid)
	require.NoError(t, nErr)

	ms, err = ss.Team().GetTeamsForUser(ctx, m1.UserId)
	require.NoError(t, err)
	require.Empty(t, ms)
}

func testTeamSaveMember(t *testing.T, ss store.Store) {
	u1, err := ss.User().Save(&model.User{Username: model.NewId(), Email: MakeEmail()})
	require.NoError(t, err)
	u2, err := ss.User().Save(&model.User{Username: model.NewId(), Email: MakeEmail()})
	require.NoError(t, err)

	t.Run("not valid team member", func(t *testing.T) {
		member := &model.TeamMember{TeamId: "wrong", UserId: u1.Id}
		_, nErr := ss.Team().SaveMember(member, -1)
		require.Error(t, nErr)
		require.Equal(t, "TeamMember.IsValid: model.team_member.is_valid.team_id.app_error, ", nErr.Error())
	})

	t.Run("too many members", func(t *testing.T) {
		member := &model.TeamMember{TeamId: model.NewId(), UserId: u1.Id}
		_, nErr := ss.Team().SaveMember(member, 0)
		require.Error(t, nErr)
		require.Equal(t, "limit exceeded: what: TeamMember count: 1 metadata: team members limit exceeded", nErr.Error())
	})

	t.Run("too many members because previous existing members", func(t *testing.T) {
		teamID := model.NewId()

		m1 := &model.TeamMember{TeamId: teamID, UserId: u1.Id}
		_, nErr := ss.Team().SaveMember(m1, 1)
		m2 := &model.TeamMember{TeamId: teamID, UserId: u2.Id}
		_, nErr = ss.Team().SaveMember(m2, 1)
		require.Error(t, nErr)
		require.Equal(t, "limit exceeded: what: TeamMember count: 2 metadata: team members limit exceeded", nErr.Error())
	})

	t.Run("duplicated entries should fail", func(t *testing.T) {
		teamID1 := model.NewId()
		m1 := &model.TeamMember{TeamId: teamID1, UserId: u1.Id}
		_, nErr := ss.Team().SaveMember(m1, -1)
		require.NoError(t, nErr)
		m2 := &model.TeamMember{TeamId: teamID1, UserId: u1.Id}
		_, nErr = ss.Team().SaveMember(m2, -1)
		require.Error(t, nErr)
		require.IsType(t, &store.ErrConflict{}, nErr)
	})

	t.Run("insert member correctly (in team without scheme)", func(t *testing.T) {
		team := &model.Team{
			DisplayName: "Name",
			Name:        "zz" + model.NewId(),
			Email:       MakeEmail(),
			Type:        model.TEAM_OPEN,
		}

		team, nErr := ss.Team().Save(team)
		require.NoError(t, nErr)

		testCases := []struct {
			Name                  string
			SchemeGuest           bool
			SchemeUser            bool
			SchemeAdmin           bool
			ExplicitRoles         string
			ExpectedRoles         string
			ExpectedExplicitRoles string
			ExpectedSchemeGuest   bool
			ExpectedSchemeUser    bool
			ExpectedSchemeAdmin   bool
		}{
			{
				Name:               "team user implicit",
				SchemeUser:         true,
				ExpectedRoles:      "team_user",
				ExpectedSchemeUser: true,
			},
			{
				Name:               "team user explicit",
				ExplicitRoles:      "team_user",
				ExpectedRoles:      "team_user",
				ExpectedSchemeUser: true,
			},
			{
				Name:                "team guest implicit",
				SchemeGuest:         true,
				ExpectedRoles:       "team_guest",
				ExpectedSchemeGuest: true,
			},
			{
				Name:                "team guest explicit",
				ExplicitRoles:       "team_guest",
				ExpectedRoles:       "team_guest",
				ExpectedSchemeGuest: true,
			},
			{
				Name:                "team admin implicit",
				SchemeUser:          true,
				SchemeAdmin:         true,
				ExpectedRoles:       "team_user team_admin",
				ExpectedSchemeUser:  true,
				ExpectedSchemeAdmin: true,
			},
			{
				Name:                "team admin explicit",
				ExplicitRoles:       "team_user team_admin",
				ExpectedRoles:       "team_user team_admin",
				ExpectedSchemeUser:  true,
				ExpectedSchemeAdmin: true,
			},
			{
				Name:                  "team user implicit and explicit custom role",
				SchemeUser:            true,
				ExplicitRoles:         "test",
				ExpectedRoles:         "test team_user",
				ExpectedExplicitRoles: "test",
				ExpectedSchemeUser:    true,
			},
			{
				Name:                  "team user explicit and explicit custom role",
				ExplicitRoles:         "team_user test",
				ExpectedRoles:         "test team_user",
				ExpectedExplicitRoles: "test",
				ExpectedSchemeUser:    true,
			},
			{
				Name:                  "team guest implicit and explicit custom role",
				SchemeGuest:           true,
				ExplicitRoles:         "test",
				ExpectedRoles:         "test team_guest",
				ExpectedExplicitRoles: "test",
				ExpectedSchemeGuest:   true,
			},
			{
				Name:                  "team guest explicit and explicit custom role",
				ExplicitRoles:         "team_guest test",
				ExpectedRoles:         "test team_guest",
				ExpectedExplicitRoles: "test",
				ExpectedSchemeGuest:   true,
			},
			{
				Name:                  "team admin implicit and explicit custom role",
				SchemeUser:            true,
				SchemeAdmin:           true,
				ExplicitRoles:         "test",
				ExpectedRoles:         "test team_user team_admin",
				ExpectedExplicitRoles: "test",
				ExpectedSchemeUser:    true,
				ExpectedSchemeAdmin:   true,
			},
			{
				Name:                  "team admin explicit and explicit custom role",
				ExplicitRoles:         "team_user team_admin test",
				ExpectedRoles:         "test team_user team_admin",
				ExpectedExplicitRoles: "test",
				ExpectedSchemeUser:    true,
				ExpectedSchemeAdmin:   true,
			},
			{
				Name:                  "team member with only explicit custom roles",
				ExplicitRoles:         "test test2",
				ExpectedRoles:         "test test2",
				ExpectedExplicitRoles: "test test2",
			},
		}

		for _, tc := range testCases {
			t.Run(tc.Name, func(t *testing.T) {
				member := &model.TeamMember{
					TeamId:        team.Id,
					UserId:        u1.Id,
					SchemeGuest:   tc.SchemeGuest,
					SchemeUser:    tc.SchemeUser,
					SchemeAdmin:   tc.SchemeAdmin,
					ExplicitRoles: tc.ExplicitRoles,
				}
				member, nErr := ss.Team().SaveMember(member, -1)
				require.NoError(t, nErr)
				defer ss.Team().RemoveMember(team.Id, u1.Id)

				assert.Equal(t, tc.ExpectedRoles, member.Roles)
				assert.Equal(t, tc.ExpectedExplicitRoles, member.ExplicitRoles)
				assert.Equal(t, tc.ExpectedSchemeGuest, member.SchemeGuest)
				assert.Equal(t, tc.ExpectedSchemeUser, member.SchemeUser)
				assert.Equal(t, tc.ExpectedSchemeAdmin, member.SchemeAdmin)
			})
		}
	})

	t.Run("insert member correctly (in team with scheme)", func(t *testing.T) {
		ts := &model.Scheme{
			Name:        model.NewId(),
			DisplayName: model.NewId(),
			Description: model.NewId(),
			Scope:       model.SCHEME_SCOPE_TEAM,
		}
		ts, nErr := ss.Scheme().Save(ts)
		require.NoError(t, nErr)

		team := &model.Team{
			DisplayName: "Name",
			Name:        "zz" + model.NewId(),
			Email:       MakeEmail(),
			Type:        model.TEAM_OPEN,
			SchemeId:    &ts.Id,
		}

		team, nErr = ss.Team().Save(team)
		require.NoError(t, nErr)

		testCases := []struct {
			Name                  string
			SchemeGuest           bool
			SchemeUser            bool
			SchemeAdmin           bool
			ExplicitRoles         string
			ExpectedRoles         string
			ExpectedExplicitRoles string
			ExpectedSchemeGuest   bool
			ExpectedSchemeUser    bool
			ExpectedSchemeAdmin   bool
		}{
			{
				Name:               "team user implicit",
				SchemeUser:         true,
				ExpectedRoles:      ts.DefaultTeamUserRole,
				ExpectedSchemeUser: true,
			},
			{
				Name:               "team user explicit",
				ExplicitRoles:      "team_user",
				ExpectedRoles:      ts.DefaultTeamUserRole,
				ExpectedSchemeUser: true,
			},
			{
				Name:                "team guest implicit",
				SchemeGuest:         true,
				ExpectedRoles:       ts.DefaultTeamGuestRole,
				ExpectedSchemeGuest: true,
			},
			{
				Name:                "team guest explicit",
				ExplicitRoles:       "team_guest",
				ExpectedRoles:       ts.DefaultTeamGuestRole,
				ExpectedSchemeGuest: true,
			},
			{
				Name:                "team admin implicit",
				SchemeUser:          true,
				SchemeAdmin:         true,
				ExpectedRoles:       ts.DefaultTeamUserRole + " " + ts.DefaultTeamAdminRole,
				ExpectedSchemeUser:  true,
				ExpectedSchemeAdmin: true,
			},
			{
				Name:                "team admin explicit",
				ExplicitRoles:       "team_user team_admin",
				ExpectedRoles:       ts.DefaultTeamUserRole + " " + ts.DefaultTeamAdminRole,
				ExpectedSchemeUser:  true,
				ExpectedSchemeAdmin: true,
			},
			{
				Name:                  "team user implicit and explicit custom role",
				SchemeUser:            true,
				ExplicitRoles:         "test",
				ExpectedRoles:         "test " + ts.DefaultTeamUserRole,
				ExpectedExplicitRoles: "test",
				ExpectedSchemeUser:    true,
			},
			{
				Name:                  "team user explicit and explicit custom role",
				ExplicitRoles:         "team_user test",
				ExpectedRoles:         "test " + ts.DefaultTeamUserRole,
				ExpectedExplicitRoles: "test",
				ExpectedSchemeUser:    true,
			},
			{
				Name:                  "team guest implicit and explicit custom role",
				SchemeGuest:           true,
				ExplicitRoles:         "test",
				ExpectedRoles:         "test " + ts.DefaultTeamGuestRole,
				ExpectedExplicitRoles: "test",
				ExpectedSchemeGuest:   true,
			},
			{
				Name:                  "team guest explicit and explicit custom role",
				ExplicitRoles:         "team_guest test",
				ExpectedRoles:         "test " + ts.DefaultTeamGuestRole,
				ExpectedExplicitRoles: "test",
				ExpectedSchemeGuest:   true,
			},
			{
				Name:                  "team admin implicit and explicit custom role",
				SchemeUser:            true,
				SchemeAdmin:           true,
				ExplicitRoles:         "test",
				ExpectedRoles:         "test " + ts.DefaultTeamUserRole + " " + ts.DefaultTeamAdminRole,
				ExpectedExplicitRoles: "test",
				ExpectedSchemeUser:    true,
				ExpectedSchemeAdmin:   true,
			},
			{
				Name:                  "team admin explicit and explicit custom role",
				ExplicitRoles:         "team_user team_admin test",
				ExpectedRoles:         "test " + ts.DefaultTeamUserRole + " " + ts.DefaultTeamAdminRole,
				ExpectedExplicitRoles: "test",
				ExpectedSchemeUser:    true,
				ExpectedSchemeAdmin:   true,
			},
			{
				Name:                  "team member with only explicit custom roles",
				ExplicitRoles:         "test test2",
				ExpectedRoles:         "test test2",
				ExpectedExplicitRoles: "test test2",
			},
		}

		for _, tc := range testCases {
			t.Run(tc.Name, func(t *testing.T) {
				member := &model.TeamMember{
					TeamId:        team.Id,
					UserId:        u1.Id,
					SchemeGuest:   tc.SchemeGuest,
					SchemeUser:    tc.SchemeUser,
					SchemeAdmin:   tc.SchemeAdmin,
					ExplicitRoles: tc.ExplicitRoles,
				}
				member, nErr := ss.Team().SaveMember(member, -1)
				require.NoError(t, nErr)
				defer ss.Team().RemoveMember(team.Id, u1.Id)

				assert.Equal(t, tc.ExpectedRoles, member.Roles)
				assert.Equal(t, tc.ExpectedExplicitRoles, member.ExplicitRoles)
				assert.Equal(t, tc.ExpectedSchemeGuest, member.SchemeGuest)
				assert.Equal(t, tc.ExpectedSchemeUser, member.SchemeUser)
				assert.Equal(t, tc.ExpectedSchemeAdmin, member.SchemeAdmin)
			})
		}
	})
}

func testTeamSaveMultipleMembers(t *testing.T, ss store.Store) {
	u1, err := ss.User().Save(&model.User{Username: model.NewId(), Email: MakeEmail()})
	require.NoError(t, err)
	u2, err := ss.User().Save(&model.User{Username: model.NewId(), Email: MakeEmail()})
	require.NoError(t, err)
	u3, err := ss.User().Save(&model.User{Username: model.NewId(), Email: MakeEmail()})
	require.NoError(t, err)
	u4, err := ss.User().Save(&model.User{Username: model.NewId(), Email: MakeEmail()})
	require.NoError(t, err)

	t.Run("any not valid team member", func(t *testing.T) {
		m1 := &model.TeamMember{TeamId: "wrong", UserId: u1.Id}
		m2 := &model.TeamMember{TeamId: model.NewId(), UserId: u2.Id}
		_, nErr := ss.Team().SaveMultipleMembers([]*model.TeamMember{m1, m2}, -1)
		require.Error(t, nErr)
		require.Equal(t, "TeamMember.IsValid: model.team_member.is_valid.team_id.app_error, ", nErr.Error())
	})

	t.Run("too many members in one team", func(t *testing.T) {
		teamID := model.NewId()
		m1 := &model.TeamMember{TeamId: teamID, UserId: u1.Id}
		m2 := &model.TeamMember{TeamId: teamID, UserId: u2.Id}
		_, nErr := ss.Team().SaveMultipleMembers([]*model.TeamMember{m1, m2}, 0)
		require.Error(t, nErr)
		require.Equal(t, "limit exceeded: what: TeamMember count: 2 metadata: team members limit exceeded", nErr.Error())
	})

	t.Run("too many members in one team because previous existing members", func(t *testing.T) {
		teamID := model.NewId()
		m1 := &model.TeamMember{TeamId: teamID, UserId: u1.Id}
		m2 := &model.TeamMember{TeamId: teamID, UserId: u2.Id}
		m3 := &model.TeamMember{TeamId: teamID, UserId: u3.Id}
		m4 := &model.TeamMember{TeamId: teamID, UserId: u4.Id}
		_, nErr := ss.Team().SaveMultipleMembers([]*model.TeamMember{m1, m2}, 3)
		require.NoError(t, nErr)

		_, nErr = ss.Team().SaveMultipleMembers([]*model.TeamMember{m3, m4}, 3)
		require.Error(t, nErr)
		require.Equal(t, "limit exceeded: what: TeamMember count: 4 metadata: team members limit exceeded", nErr.Error())
	})

	t.Run("too many members, but in different teams", func(t *testing.T) {
		teamID1 := model.NewId()
		teamID2 := model.NewId()
		m1 := &model.TeamMember{TeamId: teamID1, UserId: u1.Id}
		m2 := &model.TeamMember{TeamId: teamID1, UserId: u2.Id}
		m3 := &model.TeamMember{TeamId: teamID1, UserId: u3.Id}
		m4 := &model.TeamMember{TeamId: teamID2, UserId: u1.Id}
		m5 := &model.TeamMember{TeamId: teamID2, UserId: u2.Id}
		_, nErr := ss.Team().SaveMultipleMembers([]*model.TeamMember{m1, m2, m3, m4, m5}, 2)
		require.Error(t, nErr)
		require.Equal(t, "limit exceeded: what: TeamMember count: 3 metadata: team members limit exceeded", nErr.Error())
	})

	t.Run("duplicated entries should fail", func(t *testing.T) {
		teamID1 := model.NewId()
		m1 := &model.TeamMember{TeamId: teamID1, UserId: u1.Id}
		m2 := &model.TeamMember{TeamId: teamID1, UserId: u1.Id}
		_, nErr := ss.Team().SaveMultipleMembers([]*model.TeamMember{m1, m2}, 10)
		require.Error(t, nErr)
		require.IsType(t, &store.ErrConflict{}, nErr)
	})

	t.Run("insert members correctly (in team without scheme)", func(t *testing.T) {
		team := &model.Team{
			DisplayName: "Name",
			Name:        "zz" + model.NewId(),
			Email:       MakeEmail(),
			Type:        model.TEAM_OPEN,
		}

		team, nErr := ss.Team().Save(team)
		require.NoError(t, nErr)

		testCases := []struct {
			Name                  string
			SchemeGuest           bool
			SchemeUser            bool
			SchemeAdmin           bool
			ExplicitRoles         string
			ExpectedRoles         string
			ExpectedExplicitRoles string
			ExpectedSchemeGuest   bool
			ExpectedSchemeUser    bool
			ExpectedSchemeAdmin   bool
		}{
			{
				Name:               "team user implicit",
				SchemeUser:         true,
				ExpectedRoles:      "team_user",
				ExpectedSchemeUser: true,
			},
			{
				Name:               "team user explicit",
				ExplicitRoles:      "team_user",
				ExpectedRoles:      "team_user",
				ExpectedSchemeUser: true,
			},
			{
				Name:                "team guest implicit",
				SchemeGuest:         true,
				ExpectedRoles:       "team_guest",
				ExpectedSchemeGuest: true,
			},
			{
				Name:                "team guest explicit",
				ExplicitRoles:       "team_guest",
				ExpectedRoles:       "team_guest",
				ExpectedSchemeGuest: true,
			},
			{
				Name:                "team admin implicit",
				SchemeUser:          true,
				SchemeAdmin:         true,
				ExpectedRoles:       "team_user team_admin",
				ExpectedSchemeUser:  true,
				ExpectedSchemeAdmin: true,
			},
			{
				Name:                "team admin explicit",
				ExplicitRoles:       "team_user team_admin",
				ExpectedRoles:       "team_user team_admin",
				ExpectedSchemeUser:  true,
				ExpectedSchemeAdmin: true,
			},
			{
				Name:                  "team user implicit and explicit custom role",
				SchemeUser:            true,
				ExplicitRoles:         "test",
				ExpectedRoles:         "test team_user",
				ExpectedExplicitRoles: "test",
				ExpectedSchemeUser:    true,
			},
			{
				Name:                  "team user explicit and explicit custom role",
				ExplicitRoles:         "team_user test",
				ExpectedRoles:         "test team_user",
				ExpectedExplicitRoles: "test",
				ExpectedSchemeUser:    true,
			},
			{
				Name:                  "team guest implicit and explicit custom role",
				SchemeGuest:           true,
				ExplicitRoles:         "test",
				ExpectedRoles:         "test team_guest",
				ExpectedExplicitRoles: "test",
				ExpectedSchemeGuest:   true,
			},
			{
				Name:                  "team guest explicit and explicit custom role",
				ExplicitRoles:         "team_guest test",
				ExpectedRoles:         "test team_guest",
				ExpectedExplicitRoles: "test",
				ExpectedSchemeGuest:   true,
			},
			{
				Name:                  "team admin implicit and explicit custom role",
				SchemeUser:            true,
				SchemeAdmin:           true,
				ExplicitRoles:         "test",
				ExpectedRoles:         "test team_user team_admin",
				ExpectedExplicitRoles: "test",
				ExpectedSchemeUser:    true,
				ExpectedSchemeAdmin:   true,
			},
			{
				Name:                  "team admin explicit and explicit custom role",
				ExplicitRoles:         "team_user team_admin test",
				ExpectedRoles:         "test team_user team_admin",
				ExpectedExplicitRoles: "test",
				ExpectedSchemeUser:    true,
				ExpectedSchemeAdmin:   true,
			},
			{
				Name:                  "team member with only explicit custom roles",
				ExplicitRoles:         "test test2",
				ExpectedRoles:         "test test2",
				ExpectedExplicitRoles: "test test2",
			},
		}

		for _, tc := range testCases {
			t.Run(tc.Name, func(t *testing.T) {
				member := &model.TeamMember{
					TeamId:        team.Id,
					UserId:        u1.Id,
					SchemeGuest:   tc.SchemeGuest,
					SchemeUser:    tc.SchemeUser,
					SchemeAdmin:   tc.SchemeAdmin,
					ExplicitRoles: tc.ExplicitRoles,
				}
				otherMember := &model.TeamMember{
					TeamId:        team.Id,
					UserId:        u2.Id,
					SchemeGuest:   tc.SchemeGuest,
					SchemeUser:    tc.SchemeUser,
					SchemeAdmin:   tc.SchemeAdmin,
					ExplicitRoles: tc.ExplicitRoles,
				}
				var members []*model.TeamMember
				members, nErr := ss.Team().SaveMultipleMembers([]*model.TeamMember{member, otherMember}, -1)
				require.NoError(t, nErr)
				require.Len(t, members, 2)
				member = members[0]
				defer ss.Team().RemoveMember(team.Id, u1.Id)
				defer ss.Team().RemoveMember(team.Id, u2.Id)

				assert.Equal(t, tc.ExpectedRoles, member.Roles)
				assert.Equal(t, tc.ExpectedExplicitRoles, member.ExplicitRoles)
				assert.Equal(t, tc.ExpectedSchemeGuest, member.SchemeGuest)
				assert.Equal(t, tc.ExpectedSchemeUser, member.SchemeUser)
				assert.Equal(t, tc.ExpectedSchemeAdmin, member.SchemeAdmin)
			})
		}
	})

	t.Run("insert members correctly (in team with scheme)", func(t *testing.T) {
		ts := &model.Scheme{
			Name:        model.NewId(),
			DisplayName: model.NewId(),
			Description: model.NewId(),
			Scope:       model.SCHEME_SCOPE_TEAM,
		}
		ts, nErr := ss.Scheme().Save(ts)
		require.NoError(t, nErr)

		team := &model.Team{
			DisplayName: "Name",
			Name:        "zz" + model.NewId(),
			Email:       MakeEmail(),
			Type:        model.TEAM_OPEN,
			SchemeId:    &ts.Id,
		}

		team, nErr = ss.Team().Save(team)
		require.NoError(t, nErr)

		testCases := []struct {
			Name                  string
			SchemeGuest           bool
			SchemeUser            bool
			SchemeAdmin           bool
			ExplicitRoles         string
			ExpectedRoles         string
			ExpectedExplicitRoles string
			ExpectedSchemeGuest   bool
			ExpectedSchemeUser    bool
			ExpectedSchemeAdmin   bool
		}{
			{
				Name:               "team user implicit",
				SchemeUser:         true,
				ExpectedRoles:      ts.DefaultTeamUserRole,
				ExpectedSchemeUser: true,
			},
			{
				Name:               "team user explicit",
				ExplicitRoles:      "team_user",
				ExpectedRoles:      ts.DefaultTeamUserRole,
				ExpectedSchemeUser: true,
			},
			{
				Name:                "team guest implicit",
				SchemeGuest:         true,
				ExpectedRoles:       ts.DefaultTeamGuestRole,
				ExpectedSchemeGuest: true,
			},
			{
				Name:                "team guest explicit",
				ExplicitRoles:       "team_guest",
				ExpectedRoles:       ts.DefaultTeamGuestRole,
				ExpectedSchemeGuest: true,
			},
			{
				Name:                "team admin implicit",
				SchemeUser:          true,
				SchemeAdmin:         true,
				ExpectedRoles:       ts.DefaultTeamUserRole + " " + ts.DefaultTeamAdminRole,
				ExpectedSchemeUser:  true,
				ExpectedSchemeAdmin: true,
			},
			{
				Name:                "team admin explicit",
				ExplicitRoles:       "team_user team_admin",
				ExpectedRoles:       ts.DefaultTeamUserRole + " " + ts.DefaultTeamAdminRole,
				ExpectedSchemeUser:  true,
				ExpectedSchemeAdmin: true,
			},
			{
				Name:                  "team user implicit and explicit custom role",
				SchemeUser:            true,
				ExplicitRoles:         "test",
				ExpectedRoles:         "test " + ts.DefaultTeamUserRole,
				ExpectedExplicitRoles: "test",
				ExpectedSchemeUser:    true,
			},
			{
				Name:                  "team user explicit and explicit custom role",
				ExplicitRoles:         "team_user test",
				ExpectedRoles:         "test " + ts.DefaultTeamUserRole,
				ExpectedExplicitRoles: "test",
				ExpectedSchemeUser:    true,
			},
			{
				Name:                  "team guest implicit and explicit custom role",
				SchemeGuest:           true,
				ExplicitRoles:         "test",
				ExpectedRoles:         "test " + ts.DefaultTeamGuestRole,
				ExpectedExplicitRoles: "test",
				ExpectedSchemeGuest:   true,
			},
			{
				Name:                  "team guest explicit and explicit custom role",
				ExplicitRoles:         "team_guest test",
				ExpectedRoles:         "test " + ts.DefaultTeamGuestRole,
				ExpectedExplicitRoles: "test",
				ExpectedSchemeGuest:   true,
			},
			{
				Name:                  "team admin implicit and explicit custom role",
				SchemeUser:            true,
				SchemeAdmin:           true,
				ExplicitRoles:         "test",
				ExpectedRoles:         "test " + ts.DefaultTeamUserRole + " " + ts.DefaultTeamAdminRole,
				ExpectedExplicitRoles: "test",
				ExpectedSchemeUser:    true,
				ExpectedSchemeAdmin:   true,
			},
			{
				Name:                  "team admin explicit and explicit custom role",
				ExplicitRoles:         "team_user team_admin test",
				ExpectedRoles:         "test " + ts.DefaultTeamUserRole + " " + ts.DefaultTeamAdminRole,
				ExpectedExplicitRoles: "test",
				ExpectedSchemeUser:    true,
				ExpectedSchemeAdmin:   true,
			},
			{
				Name:                  "team member with only explicit custom roles",
				ExplicitRoles:         "test test2",
				ExpectedRoles:         "test test2",
				ExpectedExplicitRoles: "test test2",
			},
		}

		for _, tc := range testCases {
			t.Run(tc.Name, func(t *testing.T) {
				member := &model.TeamMember{
					TeamId:        team.Id,
					UserId:        u1.Id,
					SchemeGuest:   tc.SchemeGuest,
					SchemeUser:    tc.SchemeUser,
					SchemeAdmin:   tc.SchemeAdmin,
					ExplicitRoles: tc.ExplicitRoles,
				}
				otherMember := &model.TeamMember{
					TeamId:        team.Id,
					UserId:        u2.Id,
					SchemeGuest:   tc.SchemeGuest,
					SchemeUser:    tc.SchemeUser,
					SchemeAdmin:   tc.SchemeAdmin,
					ExplicitRoles: tc.ExplicitRoles,
				}
				members, nErr := ss.Team().SaveMultipleMembers([]*model.TeamMember{member, otherMember}, -1)
				require.NoError(t, nErr)
				require.Len(t, members, 2)
				member = members[0]
				defer ss.Team().RemoveMember(team.Id, u1.Id)
				defer ss.Team().RemoveMember(team.Id, u2.Id)

				assert.Equal(t, tc.ExpectedRoles, member.Roles)
				assert.Equal(t, tc.ExpectedExplicitRoles, member.ExplicitRoles)
				assert.Equal(t, tc.ExpectedSchemeGuest, member.SchemeGuest)
				assert.Equal(t, tc.ExpectedSchemeUser, member.SchemeUser)
				assert.Equal(t, tc.ExpectedSchemeAdmin, member.SchemeAdmin)
			})
		}
	})
}

func testTeamUpdateMember(t *testing.T, ss store.Store) {
	u1, err := ss.User().Save(&model.User{Username: model.NewId(), Email: MakeEmail()})
	require.NoError(t, err)

	t.Run("not valid team member", func(t *testing.T) {
		member := &model.TeamMember{TeamId: "wrong", UserId: u1.Id}
		_, nErr := ss.Team().UpdateMember(member)
		require.Error(t, nErr)
		var appErr *model.AppError
		require.True(t, errors.As(nErr, &appErr))
		require.Equal(t, "model.team_member.is_valid.team_id.app_error", appErr.Id)
	})

	t.Run("insert member correctly (in team without scheme)", func(t *testing.T) {
		team := &model.Team{
			DisplayName: "Name",
			Name:        "zz" + model.NewId(),
			Email:       MakeEmail(),
			Type:        model.TEAM_OPEN,
		}

		team, nErr := ss.Team().Save(team)
		require.NoError(t, nErr)

		member := &model.TeamMember{TeamId: team.Id, UserId: u1.Id}
		member, nErr = ss.Team().SaveMember(member, -1)
		require.NoError(t, nErr)

		testCases := []struct {
			Name                  string
			SchemeGuest           bool
			SchemeUser            bool
			SchemeAdmin           bool
			ExplicitRoles         string
			ExpectedRoles         string
			ExpectedExplicitRoles string
			ExpectedSchemeGuest   bool
			ExpectedSchemeUser    bool
			ExpectedSchemeAdmin   bool
		}{
			{
				Name:               "team user implicit",
				SchemeUser:         true,
				ExpectedRoles:      "team_user",
				ExpectedSchemeUser: true,
			},
			{
				Name:               "team user explicit",
				ExplicitRoles:      "team_user",
				ExpectedRoles:      "team_user",
				ExpectedSchemeUser: true,
			},
			{
				Name:                "team guest implicit",
				SchemeGuest:         true,
				ExpectedRoles:       "team_guest",
				ExpectedSchemeGuest: true,
			},
			{
				Name:                "team guest explicit",
				ExplicitRoles:       "team_guest",
				ExpectedRoles:       "team_guest",
				ExpectedSchemeGuest: true,
			},
			{
				Name:                "team admin implicit",
				SchemeUser:          true,
				SchemeAdmin:         true,
				ExpectedRoles:       "team_user team_admin",
				ExpectedSchemeUser:  true,
				ExpectedSchemeAdmin: true,
			},
			{
				Name:                "team admin explicit",
				ExplicitRoles:       "team_user team_admin",
				ExpectedRoles:       "team_user team_admin",
				ExpectedSchemeUser:  true,
				ExpectedSchemeAdmin: true,
			},
			{
				Name:                  "team user implicit and explicit custom role",
				SchemeUser:            true,
				ExplicitRoles:         "test",
				ExpectedRoles:         "test team_user",
				ExpectedExplicitRoles: "test",
				ExpectedSchemeUser:    true,
			},
			{
				Name:                  "team user explicit and explicit custom role",
				ExplicitRoles:         "team_user test",
				ExpectedRoles:         "test team_user",
				ExpectedExplicitRoles: "test",
				ExpectedSchemeUser:    true,
			},
			{
				Name:                  "team guest implicit and explicit custom role",
				SchemeGuest:           true,
				ExplicitRoles:         "test",
				ExpectedRoles:         "test team_guest",
				ExpectedExplicitRoles: "test",
				ExpectedSchemeGuest:   true,
			},
			{
				Name:                  "team guest explicit and explicit custom role",
				ExplicitRoles:         "team_guest test",
				ExpectedRoles:         "test team_guest",
				ExpectedExplicitRoles: "test",
				ExpectedSchemeGuest:   true,
			},
			{
				Name:                  "team admin implicit and explicit custom role",
				SchemeUser:            true,
				SchemeAdmin:           true,
				ExplicitRoles:         "test",
				ExpectedRoles:         "test team_user team_admin",
				ExpectedExplicitRoles: "test",
				ExpectedSchemeUser:    true,
				ExpectedSchemeAdmin:   true,
			},
			{
				Name:                  "team admin explicit and explicit custom role",
				ExplicitRoles:         "team_user team_admin test",
				ExpectedRoles:         "test team_user team_admin",
				ExpectedExplicitRoles: "test",
				ExpectedSchemeUser:    true,
				ExpectedSchemeAdmin:   true,
			},
			{
				Name:                  "team member with only explicit custom roles",
				ExplicitRoles:         "test test2",
				ExpectedRoles:         "test test2",
				ExpectedExplicitRoles: "test test2",
			},
		}

		for _, tc := range testCases {
			t.Run(tc.Name, func(t *testing.T) {
				member.SchemeGuest = tc.SchemeGuest
				member.SchemeUser = tc.SchemeUser
				member.SchemeAdmin = tc.SchemeAdmin
				member.ExplicitRoles = tc.ExplicitRoles

				member, nErr = ss.Team().UpdateMember(member)
				require.NoError(t, nErr)

				assert.Equal(t, tc.ExpectedRoles, member.Roles)
				assert.Equal(t, tc.ExpectedExplicitRoles, member.ExplicitRoles)
				assert.Equal(t, tc.ExpectedSchemeGuest, member.SchemeGuest)
				assert.Equal(t, tc.ExpectedSchemeUser, member.SchemeUser)
				assert.Equal(t, tc.ExpectedSchemeAdmin, member.SchemeAdmin)
			})
		}
	})

	t.Run("insert member correctly (in team with scheme)", func(t *testing.T) {
		ts := &model.Scheme{
			Name:        model.NewId(),
			DisplayName: model.NewId(),
			Description: model.NewId(),
			Scope:       model.SCHEME_SCOPE_TEAM,
		}
		ts, nErr := ss.Scheme().Save(ts)
		require.NoError(t, nErr)

		team := &model.Team{
			DisplayName: "Name",
			Name:        "zz" + model.NewId(),
			Email:       MakeEmail(),
			Type:        model.TEAM_OPEN,
			SchemeId:    &ts.Id,
		}

		team, nErr = ss.Team().Save(team)
		require.NoError(t, nErr)

		member := &model.TeamMember{TeamId: team.Id, UserId: u1.Id}
		member, nErr = ss.Team().SaveMember(member, -1)
		require.NoError(t, nErr)

		testCases := []struct {
			Name                  string
			SchemeGuest           bool
			SchemeUser            bool
			SchemeAdmin           bool
			ExplicitRoles         string
			ExpectedRoles         string
			ExpectedExplicitRoles string
			ExpectedSchemeGuest   bool
			ExpectedSchemeUser    bool
			ExpectedSchemeAdmin   bool
		}{
			{
				Name:               "team user implicit",
				SchemeUser:         true,
				ExpectedRoles:      ts.DefaultTeamUserRole,
				ExpectedSchemeUser: true,
			},
			{
				Name:               "team user explicit",
				ExplicitRoles:      "team_user",
				ExpectedRoles:      ts.DefaultTeamUserRole,
				ExpectedSchemeUser: true,
			},
			{
				Name:                "team guest implicit",
				SchemeGuest:         true,
				ExpectedRoles:       ts.DefaultTeamGuestRole,
				ExpectedSchemeGuest: true,
			},
			{
				Name:                "team guest explicit",
				ExplicitRoles:       "team_guest",
				ExpectedRoles:       ts.DefaultTeamGuestRole,
				ExpectedSchemeGuest: true,
			},
			{
				Name:                "team admin implicit",
				SchemeUser:          true,
				SchemeAdmin:         true,
				ExpectedRoles:       ts.DefaultTeamUserRole + " " + ts.DefaultTeamAdminRole,
				ExpectedSchemeUser:  true,
				ExpectedSchemeAdmin: true,
			},
			{
				Name:                "team admin explicit",
				ExplicitRoles:       "team_user team_admin",
				ExpectedRoles:       ts.DefaultTeamUserRole + " " + ts.DefaultTeamAdminRole,
				ExpectedSchemeUser:  true,
				ExpectedSchemeAdmin: true,
			},
			{
				Name:                  "team user implicit and explicit custom role",
				SchemeUser:            true,
				ExplicitRoles:         "test",
				ExpectedRoles:         "test " + ts.DefaultTeamUserRole,
				ExpectedExplicitRoles: "test",
				ExpectedSchemeUser:    true,
			},
			{
				Name:                  "team user explicit and explicit custom role",
				ExplicitRoles:         "team_user test",
				ExpectedRoles:         "test " + ts.DefaultTeamUserRole,
				ExpectedExplicitRoles: "test",
				ExpectedSchemeUser:    true,
			},
			{
				Name:                  "team guest implicit and explicit custom role",
				SchemeGuest:           true,
				ExplicitRoles:         "test",
				ExpectedRoles:         "test " + ts.DefaultTeamGuestRole,
				ExpectedExplicitRoles: "test",
				ExpectedSchemeGuest:   true,
			},
			{
				Name:                  "team guest explicit and explicit custom role",
				ExplicitRoles:         "team_guest test",
				ExpectedRoles:         "test " + ts.DefaultTeamGuestRole,
				ExpectedExplicitRoles: "test",
				ExpectedSchemeGuest:   true,
			},
			{
				Name:                  "team admin implicit and explicit custom role",
				SchemeUser:            true,
				SchemeAdmin:           true,
				ExplicitRoles:         "test",
				ExpectedRoles:         "test " + ts.DefaultTeamUserRole + " " + ts.DefaultTeamAdminRole,
				ExpectedExplicitRoles: "test",
				ExpectedSchemeUser:    true,
				ExpectedSchemeAdmin:   true,
			},
			{
				Name:                  "team admin explicit and explicit custom role",
				ExplicitRoles:         "team_user team_admin test",
				ExpectedRoles:         "test " + ts.DefaultTeamUserRole + " " + ts.DefaultTeamAdminRole,
				ExpectedExplicitRoles: "test",
				ExpectedSchemeUser:    true,
				ExpectedSchemeAdmin:   true,
			},
			{
				Name:                  "team member with only explicit custom roles",
				ExplicitRoles:         "test test2",
				ExpectedRoles:         "test test2",
				ExpectedExplicitRoles: "test test2",
			},
		}

		for _, tc := range testCases {
			t.Run(tc.Name, func(t *testing.T) {
				member.SchemeGuest = tc.SchemeGuest
				member.SchemeUser = tc.SchemeUser
				member.SchemeAdmin = tc.SchemeAdmin
				member.ExplicitRoles = tc.ExplicitRoles

				member, nErr = ss.Team().UpdateMember(member)
				require.NoError(t, nErr)

				assert.Equal(t, tc.ExpectedRoles, member.Roles)
				assert.Equal(t, tc.ExpectedExplicitRoles, member.ExplicitRoles)
				assert.Equal(t, tc.ExpectedSchemeGuest, member.SchemeGuest)
				assert.Equal(t, tc.ExpectedSchemeUser, member.SchemeUser)
				assert.Equal(t, tc.ExpectedSchemeAdmin, member.SchemeAdmin)
			})
		}
	})
}

func testTeamUpdateMultipleMembers(t *testing.T, ss store.Store) {
	u1, err := ss.User().Save(&model.User{Username: model.NewId(), Email: MakeEmail()})
	require.NoError(t, err)
	u2, err := ss.User().Save(&model.User{Username: model.NewId(), Email: MakeEmail()})
	require.NoError(t, err)

	t.Run("any not valid team member", func(t *testing.T) {
		m1 := &model.TeamMember{TeamId: "wrong", UserId: u1.Id}
		m2 := &model.TeamMember{TeamId: model.NewId(), UserId: u2.Id}
		_, nErr := ss.Team().UpdateMultipleMembers([]*model.TeamMember{m1, m2})
		require.Error(t, nErr)
		var appErr *model.AppError
		require.True(t, errors.As(nErr, &appErr))
		require.Equal(t, "model.team_member.is_valid.team_id.app_error", appErr.Id)
	})

	t.Run("update members correctly (in team without scheme)", func(t *testing.T) {
		team := &model.Team{
			DisplayName: "Name",
			Name:        "zz" + model.NewId(),
			Email:       MakeEmail(),
			Type:        model.TEAM_OPEN,
		}

		team, nErr := ss.Team().Save(team)
		require.NoError(t, nErr)

		member := &model.TeamMember{TeamId: team.Id, UserId: u1.Id}
		otherMember := &model.TeamMember{TeamId: team.Id, UserId: u2.Id}
		var members []*model.TeamMember
		members, nErr = ss.Team().SaveMultipleMembers([]*model.TeamMember{member, otherMember}, -1)
		require.NoError(t, nErr)
		require.Len(t, members, 2)
		member = members[0]
		otherMember = members[1]

		testCases := []struct {
			Name                  string
			SchemeGuest           bool
			SchemeUser            bool
			SchemeAdmin           bool
			ExplicitRoles         string
			ExpectedRoles         string
			ExpectedExplicitRoles string
			ExpectedSchemeGuest   bool
			ExpectedSchemeUser    bool
			ExpectedSchemeAdmin   bool
		}{
			{
				Name:               "team user implicit",
				SchemeUser:         true,
				ExpectedRoles:      "team_user",
				ExpectedSchemeUser: true,
			},
			{
				Name:               "team user explicit",
				ExplicitRoles:      "team_user",
				ExpectedRoles:      "team_user",
				ExpectedSchemeUser: true,
			},
			{
				Name:                "team guest implicit",
				SchemeGuest:         true,
				ExpectedRoles:       "team_guest",
				ExpectedSchemeGuest: true,
			},
			{
				Name:                "team guest explicit",
				ExplicitRoles:       "team_guest",
				ExpectedRoles:       "team_guest",
				ExpectedSchemeGuest: true,
			},
			{
				Name:                "team admin implicit",
				SchemeUser:          true,
				SchemeAdmin:         true,
				ExpectedRoles:       "team_user team_admin",
				ExpectedSchemeUser:  true,
				ExpectedSchemeAdmin: true,
			},
			{
				Name:                "team admin explicit",
				ExplicitRoles:       "team_user team_admin",
				ExpectedRoles:       "team_user team_admin",
				ExpectedSchemeUser:  true,
				ExpectedSchemeAdmin: true,
			},
			{
				Name:                  "team user implicit and explicit custom role",
				SchemeUser:            true,
				ExplicitRoles:         "test",
				ExpectedRoles:         "test team_user",
				ExpectedExplicitRoles: "test",
				ExpectedSchemeUser:    true,
			},
			{
				Name:                  "team user explicit and explicit custom role",
				ExplicitRoles:         "team_user test",
				ExpectedRoles:         "test team_user",
				ExpectedExplicitRoles: "test",
				ExpectedSchemeUser:    true,
			},
			{
				Name:                  "team guest implicit and explicit custom role",
				SchemeGuest:           true,
				ExplicitRoles:         "test",
				ExpectedRoles:         "test team_guest",
				ExpectedExplicitRoles: "test",
				ExpectedSchemeGuest:   true,
			},
			{
				Name:                  "team guest explicit and explicit custom role",
				ExplicitRoles:         "team_guest test",
				ExpectedRoles:         "test team_guest",
				ExpectedExplicitRoles: "test",
				ExpectedSchemeGuest:   true,
			},
			{
				Name:                  "team admin implicit and explicit custom role",
				SchemeUser:            true,
				SchemeAdmin:           true,
				ExplicitRoles:         "test",
				ExpectedRoles:         "test team_user team_admin",
				ExpectedExplicitRoles: "test",
				ExpectedSchemeUser:    true,
				ExpectedSchemeAdmin:   true,
			},
			{
				Name:                  "team admin explicit and explicit custom role",
				ExplicitRoles:         "team_user team_admin test",
				ExpectedRoles:         "test team_user team_admin",
				ExpectedExplicitRoles: "test",
				ExpectedSchemeUser:    true,
				ExpectedSchemeAdmin:   true,
			},
			{
				Name:                  "team member with only explicit custom roles",
				ExplicitRoles:         "test test2",
				ExpectedRoles:         "test test2",
				ExpectedExplicitRoles: "test test2",
			},
		}

		for _, tc := range testCases {
			t.Run(tc.Name, func(t *testing.T) {
				member.SchemeGuest = tc.SchemeGuest
				member.SchemeUser = tc.SchemeUser
				member.SchemeAdmin = tc.SchemeAdmin
				member.ExplicitRoles = tc.ExplicitRoles

				var members []*model.TeamMember
				members, nErr = ss.Team().UpdateMultipleMembers([]*model.TeamMember{member, otherMember})
				require.NoError(t, nErr)
				require.Len(t, members, 2)
				member = members[0]

				assert.Equal(t, tc.ExpectedRoles, member.Roles)
				assert.Equal(t, tc.ExpectedExplicitRoles, member.ExplicitRoles)
				assert.Equal(t, tc.ExpectedSchemeGuest, member.SchemeGuest)
				assert.Equal(t, tc.ExpectedSchemeUser, member.SchemeUser)
				assert.Equal(t, tc.ExpectedSchemeAdmin, member.SchemeAdmin)
			})
		}
	})

	t.Run("insert members correctly (in team with scheme)", func(t *testing.T) {
		ts := &model.Scheme{
			Name:        model.NewId(),
			DisplayName: model.NewId(),
			Description: model.NewId(),
			Scope:       model.SCHEME_SCOPE_TEAM,
		}
		ts, nErr := ss.Scheme().Save(ts)
		require.NoError(t, nErr)

		team := &model.Team{
			DisplayName: "Name",
			Name:        "zz" + model.NewId(),
			Email:       MakeEmail(),
			Type:        model.TEAM_OPEN,
			SchemeId:    &ts.Id,
		}

		team, nErr = ss.Team().Save(team)
		require.NoError(t, nErr)

		member := &model.TeamMember{TeamId: team.Id, UserId: u1.Id}
		otherMember := &model.TeamMember{TeamId: team.Id, UserId: u2.Id}
		members, nErr := ss.Team().SaveMultipleMembers([]*model.TeamMember{member, otherMember}, -1)
		require.NoError(t, nErr)
		require.Len(t, members, 2)
		member = members[0]
		otherMember = members[1]

		testCases := []struct {
			Name                  string
			SchemeGuest           bool
			SchemeUser            bool
			SchemeAdmin           bool
			ExplicitRoles         string
			ExpectedRoles         string
			ExpectedExplicitRoles string
			ExpectedSchemeGuest   bool
			ExpectedSchemeUser    bool
			ExpectedSchemeAdmin   bool
		}{
			{
				Name:               "team user implicit",
				SchemeUser:         true,
				ExpectedRoles:      ts.DefaultTeamUserRole,
				ExpectedSchemeUser: true,
			},
			{
				Name:               "team user explicit",
				ExplicitRoles:      "team_user",
				ExpectedRoles:      ts.DefaultTeamUserRole,
				ExpectedSchemeUser: true,
			},
			{
				Name:                "team guest implicit",
				SchemeGuest:         true,
				ExpectedRoles:       ts.DefaultTeamGuestRole,
				ExpectedSchemeGuest: true,
			},
			{
				Name:                "team guest explicit",
				ExplicitRoles:       "team_guest",
				ExpectedRoles:       ts.DefaultTeamGuestRole,
				ExpectedSchemeGuest: true,
			},
			{
				Name:                "team admin implicit",
				SchemeUser:          true,
				SchemeAdmin:         true,
				ExpectedRoles:       ts.DefaultTeamUserRole + " " + ts.DefaultTeamAdminRole,
				ExpectedSchemeUser:  true,
				ExpectedSchemeAdmin: true,
			},
			{
				Name:                "team admin explicit",
				ExplicitRoles:       "team_user team_admin",
				ExpectedRoles:       ts.DefaultTeamUserRole + " " + ts.DefaultTeamAdminRole,
				ExpectedSchemeUser:  true,
				ExpectedSchemeAdmin: true,
			},
			{
				Name:                  "team user implicit and explicit custom role",
				SchemeUser:            true,
				ExplicitRoles:         "test",
				ExpectedRoles:         "test " + ts.DefaultTeamUserRole,
				ExpectedExplicitRoles: "test",
				ExpectedSchemeUser:    true,
			},
			{
				Name:                  "team user explicit and explicit custom role",
				ExplicitRoles:         "team_user test",
				ExpectedRoles:         "test " + ts.DefaultTeamUserRole,
				ExpectedExplicitRoles: "test",
				ExpectedSchemeUser:    true,
			},
			{
				Name:                  "team guest implicit and explicit custom role",
				SchemeGuest:           true,
				ExplicitRoles:         "test",
				ExpectedRoles:         "test " + ts.DefaultTeamGuestRole,
				ExpectedExplicitRoles: "test",
				ExpectedSchemeGuest:   true,
			},
			{
				Name:                  "team guest explicit and explicit custom role",
				ExplicitRoles:         "team_guest test",
				ExpectedRoles:         "test " + ts.DefaultTeamGuestRole,
				ExpectedExplicitRoles: "test",
				ExpectedSchemeGuest:   true,
			},
			{
				Name:                  "team admin implicit and explicit custom role",
				SchemeUser:            true,
				SchemeAdmin:           true,
				ExplicitRoles:         "test",
				ExpectedRoles:         "test " + ts.DefaultTeamUserRole + " " + ts.DefaultTeamAdminRole,
				ExpectedExplicitRoles: "test",
				ExpectedSchemeUser:    true,
				ExpectedSchemeAdmin:   true,
			},
			{
				Name:                  "team admin explicit and explicit custom role",
				ExplicitRoles:         "team_user team_admin test",
				ExpectedRoles:         "test " + ts.DefaultTeamUserRole + " " + ts.DefaultTeamAdminRole,
				ExpectedExplicitRoles: "test",
				ExpectedSchemeUser:    true,
				ExpectedSchemeAdmin:   true,
			},
			{
				Name:                  "team member with only explicit custom roles",
				ExplicitRoles:         "test test2",
				ExpectedRoles:         "test test2",
				ExpectedExplicitRoles: "test test2",
			},
		}

		for _, tc := range testCases {
			t.Run(tc.Name, func(t *testing.T) {
				member.SchemeGuest = tc.SchemeGuest
				member.SchemeUser = tc.SchemeUser
				member.SchemeAdmin = tc.SchemeAdmin
				member.ExplicitRoles = tc.ExplicitRoles

				members, err := ss.Team().UpdateMultipleMembers([]*model.TeamMember{member, otherMember})
				require.NoError(t, err)
				require.Len(t, members, 2)
				member = members[0]

				assert.Equal(t, tc.ExpectedRoles, member.Roles)
				assert.Equal(t, tc.ExpectedExplicitRoles, member.ExplicitRoles)
				assert.Equal(t, tc.ExpectedSchemeGuest, member.SchemeGuest)
				assert.Equal(t, tc.ExpectedSchemeUser, member.SchemeUser)
				assert.Equal(t, tc.ExpectedSchemeAdmin, member.SchemeAdmin)
			})
		}
	})
}

func testTeamRemoveMember(t *testing.T, ss store.Store) {
	u1, err := ss.User().Save(&model.User{Username: model.NewId(), Email: MakeEmail()})
	require.NoError(t, err)
	u2, err := ss.User().Save(&model.User{Username: model.NewId(), Email: MakeEmail()})
	require.NoError(t, err)
	u3, err := ss.User().Save(&model.User{Username: model.NewId(), Email: MakeEmail()})
	require.NoError(t, err)
	u4, err := ss.User().Save(&model.User{Username: model.NewId(), Email: MakeEmail()})
	require.NoError(t, err)
	teamID := model.NewId()
	m1 := &model.TeamMember{TeamId: teamID, UserId: u1.Id}
	m2 := &model.TeamMember{TeamId: teamID, UserId: u2.Id}
	m3 := &model.TeamMember{TeamId: teamID, UserId: u3.Id}
	m4 := &model.TeamMember{TeamId: teamID, UserId: u4.Id}
	_, nErr := ss.Team().SaveMultipleMembers([]*model.TeamMember{m1, m2, m3, m4}, -1)
	require.NoError(t, nErr)

	t.Run("remove member from not existing team", func(t *testing.T) {
		nErr = ss.Team().RemoveMember("not-existing-team", u1.Id)
		require.NoError(t, nErr)
		var membersOtherTeam []*model.TeamMember
		membersOtherTeam, nErr = ss.Team().GetMembers(teamID, 0, 100, nil)
		require.NoError(t, nErr)
		require.Len(t, membersOtherTeam, 4)
	})

	t.Run("remove not existing member from an existing team", func(t *testing.T) {
		nErr = ss.Team().RemoveMember(teamID, model.NewId())
		require.NoError(t, nErr)
		var membersOtherTeam []*model.TeamMember
		membersOtherTeam, nErr = ss.Team().GetMembers(teamID, 0, 100, nil)
		require.NoError(t, nErr)
		require.Len(t, membersOtherTeam, 4)
	})

	t.Run("remove existing member from an existing team", func(t *testing.T) {
		nErr = ss.Team().RemoveMember(teamID, u1.Id)
		require.NoError(t, nErr)
		defer ss.Team().SaveMember(m1, -1)
		var membersOtherTeam []*model.TeamMember
		membersOtherTeam, nErr = ss.Team().GetMembers(teamID, 0, 100, nil)
		require.NoError(t, nErr)
		require.Len(t, membersOtherTeam, 3)
	})
}

func testTeamRemoveMembers(t *testing.T, ss store.Store) {
	u1, err := ss.User().Save(&model.User{Username: model.NewId(), Email: MakeEmail()})
	require.NoError(t, err)
	u2, err := ss.User().Save(&model.User{Username: model.NewId(), Email: MakeEmail()})
	require.NoError(t, err)
	u3, err := ss.User().Save(&model.User{Username: model.NewId(), Email: MakeEmail()})
	require.NoError(t, err)
	u4, err := ss.User().Save(&model.User{Username: model.NewId(), Email: MakeEmail()})
	require.NoError(t, err)
	teamID := model.NewId()
	m1 := &model.TeamMember{TeamId: teamID, UserId: u1.Id}
	m2 := &model.TeamMember{TeamId: teamID, UserId: u2.Id}
	m3 := &model.TeamMember{TeamId: teamID, UserId: u3.Id}
	m4 := &model.TeamMember{TeamId: teamID, UserId: u4.Id}
	_, nErr := ss.Team().SaveMultipleMembers([]*model.TeamMember{m1, m2, m3, m4}, -1)
	require.NoError(t, nErr)

	t.Run("remove members from not existing team", func(t *testing.T) {
		nErr = ss.Team().RemoveMembers("not-existing-team", []string{u1.Id, u2.Id, u3.Id, u4.Id})
		require.NoError(t, nErr)
		var membersOtherTeam []*model.TeamMember
		membersOtherTeam, nErr = ss.Team().GetMembers(teamID, 0, 100, nil)
		require.NoError(t, nErr)
		require.Len(t, membersOtherTeam, 4)
	})

	t.Run("remove not existing members from an existing team", func(t *testing.T) {
		nErr = ss.Team().RemoveMembers(teamID, []string{model.NewId(), model.NewId()})
		require.NoError(t, nErr)
		var membersOtherTeam []*model.TeamMember
		membersOtherTeam, nErr = ss.Team().GetMembers(teamID, 0, 100, nil)
		require.NoError(t, nErr)
		require.Len(t, membersOtherTeam, 4)
	})

	t.Run("remove not existing and not existing members from an existing team", func(t *testing.T) {
		nErr = ss.Team().RemoveMembers(teamID, []string{u1.Id, u2.Id, model.NewId(), model.NewId()})
		require.NoError(t, nErr)
		defer ss.Team().SaveMultipleMembers([]*model.TeamMember{m1, m2}, -1)
		var membersOtherTeam []*model.TeamMember
		membersOtherTeam, nErr = ss.Team().GetMembers(teamID, 0, 100, nil)
		require.NoError(t, nErr)
		require.Len(t, membersOtherTeam, 2)
	})
	t.Run("remove existing members from an existing team", func(t *testing.T) {
		nErr = ss.Team().RemoveMembers(teamID, []string{u1.Id, u2.Id, u3.Id})
		require.NoError(t, nErr)
		defer ss.Team().SaveMultipleMembers([]*model.TeamMember{m1, m2, m3}, -1)
		var membersOtherTeam []*model.TeamMember
		membersOtherTeam, nErr = ss.Team().GetMembers(teamID, 0, 100, nil)
		require.NoError(t, nErr)
		require.Len(t, membersOtherTeam, 1)
	})
}

func testTeamMembersWithPagination(t *testing.T, ss store.Store) {
	teamId1 := model.NewId()
	teamId2 := model.NewId()

	m1 := &model.TeamMember{TeamId: teamId1, UserId: model.NewId()}
	m2 := &model.TeamMember{TeamId: teamId1, UserId: model.NewId()}
	m3 := &model.TeamMember{TeamId: teamId2, UserId: model.NewId()}

	_, nErr := ss.Team().SaveMultipleMembers([]*model.TeamMember{m1, m2, m3}, -1)
	require.NoError(t, nErr)

	ms, errTeam := ss.Team().GetTeamsForUserWithPagination(m1.UserId, 0, 1)
	require.NoError(t, errTeam)

	require.Len(t, ms, 1)
	require.Equal(t, m1.TeamId, ms[0].TeamId)

	e := ss.Team().RemoveMember(teamId1, m1.UserId)
	require.NoError(t, e)

	ms, err := ss.Team().GetMembers(teamId1, 0, 100, nil)
	require.NoError(t, err)

	require.Len(t, ms, 1)
	require.Equal(t, m2.UserId, ms[0].UserId)

	_, nErr = ss.Team().SaveMember(m1, -1)
	require.NoError(t, nErr)

	err = ss.Team().RemoveAllMembersByTeam(teamId1)
	require.NoError(t, err)

	uid := model.NewId()
	m4 := &model.TeamMember{TeamId: teamId1, UserId: uid}
	m5 := &model.TeamMember{TeamId: teamId2, UserId: uid}
	_, nErr = ss.Team().SaveMultipleMembers([]*model.TeamMember{m4, m5}, -1)
	require.NoError(t, nErr)

	result, err := ss.Team().GetTeamsForUserWithPagination(uid, 0, 1)
	require.NoError(t, err)
	require.Len(t, result, 1)

	nErr = ss.Team().RemoveAllMembersByUser(uid)
	require.NoError(t, nErr)

	result, err = ss.Team().GetTeamsForUserWithPagination(uid, 1, 1)
	require.NoError(t, err)
	require.Empty(t, result)
}

func testSaveTeamMemberMaxMembers(t *testing.T, ss store.Store) {
	maxUsersPerTeam := 5

	team, errSave := ss.Team().Save(&model.Team{
		DisplayName: "DisplayName",
		Name:        "z-z-z" + model.NewId() + "b",
		Type:        model.TEAM_OPEN,
	})
	require.NoError(t, errSave)
	defer func() {
		ss.Team().PermanentDelete(team.Id)
	}()

	userIds := make([]string, maxUsersPerTeam)

	for i := 0; i < maxUsersPerTeam; i++ {
		user, err := ss.User().Save(&model.User{
			Username: model.NewId(),
			Email:    MakeEmail(),
		})
		require.NoError(t, err)
		userIds[i] = user.Id

		defer func(userId string) {
			ss.User().PermanentDelete(userId)
		}(userIds[i])

		_, nErr := ss.Team().SaveMember(&model.TeamMember{
			TeamId: team.Id,
			UserId: userIds[i],
		}, maxUsersPerTeam)
		require.NoError(t, nErr)

		defer func(userId string) {
			ss.Team().RemoveMember(team.Id, userId)
		}(userIds[i])
	}

	totalMemberCount, err := ss.Team().GetTotalMemberCount(team.Id, nil)
	require.NoError(t, err)
	require.Equal(t, int(totalMemberCount), maxUsersPerTeam, "should start with 5 team members, had %v instead", totalMemberCount)

	user, nErr := ss.User().Save(&model.User{
		Username: model.NewId(),
		Email:    MakeEmail(),
	})
	require.NoError(t, nErr)
	newUserId := user.Id
	defer func() {
		ss.User().PermanentDelete(newUserId)
	}()

	_, nErr = ss.Team().SaveMember(&model.TeamMember{
		TeamId: team.Id,
		UserId: newUserId,
	}, maxUsersPerTeam)
	require.Error(t, nErr, "shouldn't be able to save member when at maximum members per team")

	totalMemberCount, teamErr := ss.Team().GetTotalMemberCount(team.Id, nil)
	require.NoError(t, teamErr)
	require.Equal(t, maxUsersPerTeam, int(totalMemberCount), "should still have 5 team members, had %v instead", totalMemberCount)

	// Leaving the team from the UI sets DeleteAt instead of using TeamStore.RemoveMember
	_, teamErr = ss.Team().UpdateMember(&model.TeamMember{
		TeamId:   team.Id,
		UserId:   userIds[0],
		DeleteAt: 1234,
	})
	require.NoError(t, teamErr)

	totalMemberCount, teamErr = ss.Team().GetTotalMemberCount(team.Id, nil)
	require.NoError(t, teamErr)
	require.Equal(t, maxUsersPerTeam-1, int(totalMemberCount), "should now only have 4 team members, had %v instead", totalMemberCount)

	_, nErr = ss.Team().SaveMember(&model.TeamMember{TeamId: team.Id, UserId: newUserId}, maxUsersPerTeam)
	require.NoError(t, nErr, "should've been able to save new member after deleting one")

	defer ss.Team().RemoveMember(team.Id, newUserId)

	totalMemberCount, teamErr = ss.Team().GetTotalMemberCount(team.Id, nil)
	require.NoError(t, teamErr)
	require.Equal(t, maxUsersPerTeam, int(totalMemberCount), "should have 5 team members again, had %v instead", totalMemberCount)

	// Deactivating a user should make them stop counting against max members
<<<<<<< HEAD
	user2, nErr := ss.User().Get(context.Background(), userIds[1])
	require.Nil(t, nErr)
=======
	user2, nErr := ss.User().Get(userIds[1])
	require.NoError(t, nErr)
>>>>>>> 0e9ad9f7
	user2.DeleteAt = 1234
	_, nErr = ss.User().Update(user2, true)
	require.NoError(t, nErr)

	user, nErr = ss.User().Save(&model.User{
		Username: model.NewId(),
		Email:    MakeEmail(),
	})
	require.NoError(t, nErr)
	newUserId2 := user.Id
	_, nErr = ss.Team().SaveMember(&model.TeamMember{TeamId: team.Id, UserId: newUserId2}, maxUsersPerTeam)
	require.NoError(t, nErr, "should've been able to save new member after deleting one")

	defer ss.Team().RemoveMember(team.Id, newUserId2)
}

func testGetTeamMember(t *testing.T, ss store.Store) {
	teamId1 := model.NewId()

	m1 := &model.TeamMember{TeamId: teamId1, UserId: model.NewId()}
	_, nErr := ss.Team().SaveMember(m1, -1)
	require.NoError(t, nErr)

	var rm1 *model.TeamMember
<<<<<<< HEAD
	rm1, err := ss.Team().GetMember(context.Background(), m1.TeamId, m1.UserId)
	require.Nil(t, err)
=======
	rm1, err := ss.Team().GetMember(m1.TeamId, m1.UserId)
	require.NoError(t, err)
>>>>>>> 0e9ad9f7

	require.Equal(t, rm1.TeamId, m1.TeamId, "bad team id")

	require.Equal(t, rm1.UserId, m1.UserId, "bad user id")

<<<<<<< HEAD
	_, err = ss.Team().GetMember(context.Background(), m1.TeamId, "")
	require.NotNil(t, err, "empty user id - should have failed")

	_, err = ss.Team().GetMember(context.Background(), "", m1.UserId)
	require.NotNil(t, err, "empty team id - should have failed")
=======
	_, err = ss.Team().GetMember(m1.TeamId, "")
	require.Error(t, err, "empty user id - should have failed")

	_, err = ss.Team().GetMember("", m1.UserId)
	require.Error(t, err, "empty team id - should have failed")
>>>>>>> 0e9ad9f7

	// Test with a custom team scheme.
	s2 := &model.Scheme{
		Name:        model.NewId(),
		DisplayName: model.NewId(),
		Description: model.NewId(),
		Scope:       model.SCHEME_SCOPE_TEAM,
	}
	s2, nErr = ss.Scheme().Save(s2)
	require.NoError(t, nErr)
	t.Log(s2)

	t2, nErr := ss.Team().Save(&model.Team{
		DisplayName: "DisplayName",
		Name:        "z-z-z" + model.NewId() + "b",
		Type:        model.TEAM_OPEN,
		SchemeId:    &s2.Id,
	})
	require.NoError(t, nErr)

	defer func() {
		ss.Team().PermanentDelete(t2.Id)
	}()

	m2 := &model.TeamMember{TeamId: t2.Id, UserId: model.NewId(), SchemeUser: true}
	_, nErr = ss.Team().SaveMember(m2, -1)
	require.NoError(t, nErr)

<<<<<<< HEAD
	m3, err := ss.Team().GetMember(context.Background(), m2.TeamId, m2.UserId)
	require.Nil(t, err)
=======
	m3, err := ss.Team().GetMember(m2.TeamId, m2.UserId)
	require.NoError(t, err)
>>>>>>> 0e9ad9f7
	t.Log(m3)

	assert.Equal(t, s2.DefaultTeamUserRole, m3.Roles)

	m4 := &model.TeamMember{TeamId: t2.Id, UserId: model.NewId(), SchemeGuest: true}
	_, nErr = ss.Team().SaveMember(m4, -1)
	require.NoError(t, nErr)

<<<<<<< HEAD
	m5, err := ss.Team().GetMember(context.Background(), m4.TeamId, m4.UserId)
	require.Nil(t, err)
=======
	m5, err := ss.Team().GetMember(m4.TeamId, m4.UserId)
	require.NoError(t, err)
>>>>>>> 0e9ad9f7

	assert.Equal(t, s2.DefaultTeamGuestRole, m5.Roles)
}

func testGetTeamMembersByIds(t *testing.T, ss store.Store) {
	teamId1 := model.NewId()

	m1 := &model.TeamMember{TeamId: teamId1, UserId: model.NewId()}
	_, nErr := ss.Team().SaveMember(m1, -1)
	require.NoError(t, nErr)

	var r []*model.TeamMember
	r, err := ss.Team().GetMembersByIds(m1.TeamId, []string{m1.UserId}, nil)
	require.NoError(t, err)
	rm1 := r[0]

	require.Equal(t, rm1.TeamId, m1.TeamId, "bad team id")
	require.Equal(t, rm1.UserId, m1.UserId, "bad user id")

	m2 := &model.TeamMember{TeamId: teamId1, UserId: model.NewId()}
	_, nErr = ss.Team().SaveMember(m2, -1)
	require.NoError(t, nErr)

	rm, err := ss.Team().GetMembersByIds(m1.TeamId, []string{m1.UserId, m2.UserId, model.NewId()}, nil)
	require.NoError(t, err)

	require.Len(t, rm, 2, "return wrong number of results")

	_, err = ss.Team().GetMembersByIds(m1.TeamId, []string{}, nil)
	require.Error(t, err, "empty user ids - should have failed")
}

func testTeamStoreMemberCount(t *testing.T, ss store.Store) {
	u1 := &model.User{}
	u1.Email = MakeEmail()
	_, err := ss.User().Save(u1)
	require.NoError(t, err)

	u2 := &model.User{}
	u2.Email = MakeEmail()
	u2.DeleteAt = 1
	_, err = ss.User().Save(u2)
	require.NoError(t, err)

	teamId1 := model.NewId()
	m1 := &model.TeamMember{TeamId: teamId1, UserId: u1.Id}
	_, nErr := ss.Team().SaveMember(m1, -1)
	require.NoError(t, nErr)

	m2 := &model.TeamMember{TeamId: teamId1, UserId: u2.Id}
	_, nErr = ss.Team().SaveMember(m2, -1)
	require.NoError(t, nErr)

	var totalMemberCount int64
	totalMemberCount, nErr = ss.Team().GetTotalMemberCount(teamId1, nil)
	require.NoError(t, nErr)
	require.Equal(t, int(totalMemberCount), 2, "wrong count")

	var result int64
	result, nErr = ss.Team().GetActiveMemberCount(teamId1, nil)
	require.NoError(t, nErr)
	require.Equal(t, 1, int(result), "wrong count")

	m3 := &model.TeamMember{TeamId: teamId1, UserId: model.NewId()}
	_, nErr = ss.Team().SaveMember(m3, -1)
	require.NoError(t, nErr)

	totalMemberCount, nErr = ss.Team().GetTotalMemberCount(teamId1, nil)
	require.NoError(t, nErr)
	require.Equal(t, 2, int(totalMemberCount), "wrong count")

	result, nErr = ss.Team().GetActiveMemberCount(teamId1, nil)
	require.NoError(t, nErr)
	require.Equal(t, 1, int(result), "wrong count")
}

func testGetChannelUnreadsForAllTeams(t *testing.T, ss store.Store) {
	teamId1 := model.NewId()
	teamId2 := model.NewId()

	uid := model.NewId()
	m1 := &model.TeamMember{TeamId: teamId1, UserId: uid}
	m2 := &model.TeamMember{TeamId: teamId2, UserId: uid}
	_, nErr := ss.Team().SaveMember(m1, -1)
	require.NoError(t, nErr)
	_, nErr = ss.Team().SaveMember(m2, -1)
	require.NoError(t, nErr)

	c1 := &model.Channel{TeamId: m1.TeamId, Name: model.NewId(), DisplayName: "Town Square", Type: model.CHANNEL_OPEN, TotalMsgCount: 100}
	_, nErr = ss.Channel().Save(c1, -1)
	require.NoError(t, nErr)

	c2 := &model.Channel{TeamId: m2.TeamId, Name: model.NewId(), DisplayName: "Town Square", Type: model.CHANNEL_OPEN, TotalMsgCount: 100}
	_, nErr = ss.Channel().Save(c2, -1)
	require.NoError(t, nErr)

	cm1 := &model.ChannelMember{ChannelId: c1.Id, UserId: m1.UserId, NotifyProps: model.GetDefaultChannelNotifyProps(), MsgCount: 90}
	_, err := ss.Channel().SaveMember(cm1)
	require.NoError(t, err)
	cm2 := &model.ChannelMember{ChannelId: c2.Id, UserId: m2.UserId, NotifyProps: model.GetDefaultChannelNotifyProps(), MsgCount: 90}
	_, err = ss.Channel().SaveMember(cm2)
	require.NoError(t, err)

	ms1, nErr := ss.Team().GetChannelUnreadsForAllTeams("", uid)
	require.NoError(t, nErr)
	membersMap := make(map[string]bool)
	for i := range ms1 {
		id := ms1[i].TeamId
		if _, ok := membersMap[id]; !ok {
			membersMap[id] = true
		}
	}
	require.Len(t, membersMap, 2, "Should be the unreads for all the teams")

	require.Equal(t, 10, int(ms1[0].MsgCount), "subtraction failed")

	ms2, nErr := ss.Team().GetChannelUnreadsForAllTeams(teamId1, uid)
	require.NoError(t, nErr)
	membersMap = make(map[string]bool)
	for i := range ms2 {
		id := ms2[i].TeamId
		if _, ok := membersMap[id]; !ok {
			membersMap[id] = true
		}
	}

	require.Len(t, membersMap, 1, "Should be the unreads for just one team")

	require.Equal(t, 10, int(ms2[0].MsgCount), "subtraction failed")

	nErr = ss.Team().RemoveAllMembersByUser(uid)
	require.NoError(t, nErr)
}

func testGetChannelUnreadsForTeam(t *testing.T, ss store.Store) {
	teamId1 := model.NewId()

	uid := model.NewId()
	m1 := &model.TeamMember{TeamId: teamId1, UserId: uid}
	_, nErr := ss.Team().SaveMember(m1, -1)
	require.NoError(t, nErr)

	c1 := &model.Channel{TeamId: m1.TeamId, Name: model.NewId(), DisplayName: "Town Square", Type: model.CHANNEL_OPEN, TotalMsgCount: 100}
	_, nErr = ss.Channel().Save(c1, -1)
	require.NoError(t, nErr)

	c2 := &model.Channel{TeamId: m1.TeamId, Name: model.NewId(), DisplayName: "Town Square", Type: model.CHANNEL_OPEN, TotalMsgCount: 100}
	_, nErr = ss.Channel().Save(c2, -1)
	require.NoError(t, nErr)

	cm1 := &model.ChannelMember{ChannelId: c1.Id, UserId: m1.UserId, NotifyProps: model.GetDefaultChannelNotifyProps(), MsgCount: 90}
	_, nErr = ss.Channel().SaveMember(cm1)
	require.NoError(t, nErr)
	cm2 := &model.ChannelMember{ChannelId: c2.Id, UserId: m1.UserId, NotifyProps: model.GetDefaultChannelNotifyProps(), MsgCount: 90}
	_, nErr = ss.Channel().SaveMember(cm2)
	require.NoError(t, nErr)

	ms, err := ss.Team().GetChannelUnreadsForTeam(m1.TeamId, m1.UserId)
	require.NoError(t, err)
	require.Len(t, ms, 2, "wrong length")

	require.Equal(t, 10, int(ms[0].MsgCount), "subtraction failed")
}

func testUpdateLastTeamIconUpdate(t *testing.T, ss store.Store) {

	// team icon initially updated a second ago
	lastTeamIconUpdateInitial := model.GetMillis() - 1000

	o1 := &model.Team{}
	o1.DisplayName = "Display Name"
	o1.Name = "z-z-z" + model.NewId() + "b"
	o1.Email = MakeEmail()
	o1.Type = model.TEAM_OPEN
	o1.LastTeamIconUpdate = lastTeamIconUpdateInitial
	o1, err := ss.Team().Save(o1)
	require.NoError(t, err)

	curTime := model.GetMillis()

	err = ss.Team().UpdateLastTeamIconUpdate(o1.Id, curTime)
	require.NoError(t, err)

	ro1, err := ss.Team().Get(o1.Id)
	require.NoError(t, err)

	require.Greater(t, ro1.LastTeamIconUpdate, lastTeamIconUpdateInitial, "LastTeamIconUpdate not updated")
}

func testGetTeamsByScheme(t *testing.T, ss store.Store) {
	// Create some schemes.
	s1 := &model.Scheme{
		DisplayName: model.NewId(),
		Name:        model.NewId(),
		Description: model.NewId(),
		Scope:       model.SCHEME_SCOPE_TEAM,
	}

	s2 := &model.Scheme{
		DisplayName: model.NewId(),
		Name:        model.NewId(),
		Description: model.NewId(),
		Scope:       model.SCHEME_SCOPE_TEAM,
	}

	s1, err := ss.Scheme().Save(s1)
	require.NoError(t, err)
	s2, err = ss.Scheme().Save(s2)
	require.NoError(t, err)

	// Create and save some teams.
	t1 := &model.Team{
		Name:        "zz" + model.NewId(),
		DisplayName: model.NewId(),
		Email:       MakeEmail(),
		Type:        model.TEAM_OPEN,
		SchemeId:    &s1.Id,
	}

	t2 := &model.Team{
		Name:        "zz" + model.NewId(),
		DisplayName: model.NewId(),
		Email:       MakeEmail(),
		Type:        model.TEAM_OPEN,
		SchemeId:    &s1.Id,
	}

	t3 := &model.Team{
		Name:        "zz" + model.NewId(),
		DisplayName: model.NewId(),
		Email:       MakeEmail(),
		Type:        model.TEAM_OPEN,
	}

	_, err = ss.Team().Save(t1)
	require.NoError(t, err)

	_, err = ss.Team().Save(t2)
	require.NoError(t, err)

	_, err = ss.Team().Save(t3)
	require.NoError(t, err)

	// Get the teams by a valid Scheme ID.
	d, err := ss.Team().GetTeamsByScheme(s1.Id, 0, 100)
	assert.NoError(t, err)
	assert.Len(t, d, 2)

	// Get the teams by a valid Scheme ID where there aren't any matching Teams.
	d, err = ss.Team().GetTeamsByScheme(s2.Id, 0, 100)
	assert.NoError(t, err)
	assert.Empty(t, d)

	// Get the teams by an invalid Scheme ID.
	d, err = ss.Team().GetTeamsByScheme(model.NewId(), 0, 100)
	assert.NoError(t, err)
	assert.Empty(t, d)
}

func testTeamStoreMigrateTeamMembers(t *testing.T, ss store.Store) {
	s1 := model.NewId()
	t1 := &model.Team{
		DisplayName: "Name",
		Name:        "z-z-z" + model.NewId() + "b",
		Email:       MakeEmail(),
		Type:        model.TEAM_OPEN,
		InviteId:    model.NewId(),
		SchemeId:    &s1,
	}
	t1, err := ss.Team().Save(t1)
	require.NoError(t, err)

	tm1 := &model.TeamMember{
		TeamId:        t1.Id,
		UserId:        model.NewId(),
		ExplicitRoles: "team_admin team_user",
	}
	tm2 := &model.TeamMember{
		TeamId:        t1.Id,
		UserId:        model.NewId(),
		ExplicitRoles: "team_user",
	}
	tm3 := &model.TeamMember{
		TeamId:        t1.Id,
		UserId:        model.NewId(),
		ExplicitRoles: "something_else",
	}

	memberships, nErr := ss.Team().SaveMultipleMembers([]*model.TeamMember{tm1, tm2, tm3}, -1)
	require.NoError(t, nErr)
	require.Len(t, memberships, 3)
	tm1 = memberships[0]
	tm2 = memberships[1]
	tm3 = memberships[2]

	lastDoneTeamId := strings.Repeat("0", 26)
	lastDoneUserId := strings.Repeat("0", 26)

	for {
		res, e := ss.Team().MigrateTeamMembers(lastDoneTeamId, lastDoneUserId)
		if assert.NoError(t, e) {
			if res == nil {
				break
			}
			lastDoneTeamId = res["TeamId"]
			lastDoneUserId = res["UserId"]
		}
	}

<<<<<<< HEAD
	tm1b, err := ss.Team().GetMember(context.Background(), tm1.TeamId, tm1.UserId)
	assert.Nil(t, err)
=======
	tm1b, err := ss.Team().GetMember(tm1.TeamId, tm1.UserId)
	assert.NoError(t, err)
>>>>>>> 0e9ad9f7
	assert.Equal(t, "", tm1b.ExplicitRoles)
	assert.True(t, tm1b.SchemeUser)
	assert.True(t, tm1b.SchemeAdmin)

<<<<<<< HEAD
	tm2b, err := ss.Team().GetMember(context.Background(), tm2.TeamId, tm2.UserId)
	assert.Nil(t, err)
=======
	tm2b, err := ss.Team().GetMember(tm2.TeamId, tm2.UserId)
	assert.NoError(t, err)
>>>>>>> 0e9ad9f7
	assert.Equal(t, "", tm2b.ExplicitRoles)
	assert.True(t, tm2b.SchemeUser)
	assert.False(t, tm2b.SchemeAdmin)

<<<<<<< HEAD
	tm3b, err := ss.Team().GetMember(context.Background(), tm3.TeamId, tm3.UserId)
	assert.Nil(t, err)
=======
	tm3b, err := ss.Team().GetMember(tm3.TeamId, tm3.UserId)
	assert.NoError(t, err)
>>>>>>> 0e9ad9f7
	assert.Equal(t, "something_else", tm3b.ExplicitRoles)
	assert.False(t, tm3b.SchemeUser)
	assert.False(t, tm3b.SchemeAdmin)
}

func testResetAllTeamSchemes(t *testing.T, ss store.Store) {
	s1 := &model.Scheme{
		Name:        model.NewId(),
		DisplayName: model.NewId(),
		Description: model.NewId(),
		Scope:       model.SCHEME_SCOPE_TEAM,
	}
	s1, err := ss.Scheme().Save(s1)
	require.NoError(t, err)

	t1 := &model.Team{
		Name:        "zz" + model.NewId(),
		DisplayName: model.NewId(),
		Email:       MakeEmail(),
		Type:        model.TEAM_OPEN,
		SchemeId:    &s1.Id,
	}

	t2 := &model.Team{
		Name:        "zz" + model.NewId(),
		DisplayName: model.NewId(),
		Email:       MakeEmail(),
		Type:        model.TEAM_OPEN,
		SchemeId:    &s1.Id,
	}

	t1, err = ss.Team().Save(t1)
	require.NoError(t, err)
	t2, err = ss.Team().Save(t2)
	require.NoError(t, err)

	assert.Equal(t, s1.Id, *t1.SchemeId)
	assert.Equal(t, s1.Id, *t2.SchemeId)

	res := ss.Team().ResetAllTeamSchemes()
	assert.NoError(t, res)

	t1, err = ss.Team().Get(t1.Id)
	require.NoError(t, err)

	t2, err = ss.Team().Get(t2.Id)
	require.NoError(t, err)

	assert.Equal(t, "", *t1.SchemeId)
	assert.Equal(t, "", *t2.SchemeId)
}

func testTeamStoreClearAllCustomRoleAssignments(t *testing.T, ss store.Store) {
	m1 := &model.TeamMember{
		TeamId:        model.NewId(),
		UserId:        model.NewId(),
		ExplicitRoles: "team_post_all_public team_user team_admin",
	}
	m2 := &model.TeamMember{
		TeamId:        model.NewId(),
		UserId:        model.NewId(),
		ExplicitRoles: "team_user custom_role team_admin another_custom_role",
	}
	m3 := &model.TeamMember{
		TeamId:        model.NewId(),
		UserId:        model.NewId(),
		ExplicitRoles: "team_user",
	}
	m4 := &model.TeamMember{
		TeamId:        model.NewId(),
		UserId:        model.NewId(),
		ExplicitRoles: "custom_only",
	}

	_, nErr := ss.Team().SaveMultipleMembers([]*model.TeamMember{m1, m2, m3, m4}, -1)
	require.NoError(t, nErr)

	require.NoError(t, (ss.Team().ClearAllCustomRoleAssignments()))

<<<<<<< HEAD
	r1, err := ss.Team().GetMember(context.Background(), m1.TeamId, m1.UserId)
	require.Nil(t, err)
	assert.Equal(t, m1.ExplicitRoles, r1.Roles)

	r2, err := ss.Team().GetMember(context.Background(), m2.TeamId, m2.UserId)
	require.Nil(t, err)
	assert.Equal(t, "team_user team_admin", r2.Roles)

	r3, err := ss.Team().GetMember(context.Background(), m3.TeamId, m3.UserId)
	require.Nil(t, err)
	assert.Equal(t, m3.ExplicitRoles, r3.Roles)

	r4, err := ss.Team().GetMember(context.Background(), m4.TeamId, m4.UserId)
	require.Nil(t, err)
=======
	r1, err := ss.Team().GetMember(m1.TeamId, m1.UserId)
	require.NoError(t, err)
	assert.Equal(t, m1.ExplicitRoles, r1.Roles)

	r2, err := ss.Team().GetMember(m2.TeamId, m2.UserId)
	require.NoError(t, err)
	assert.Equal(t, "team_user team_admin", r2.Roles)

	r3, err := ss.Team().GetMember(m3.TeamId, m3.UserId)
	require.NoError(t, err)
	assert.Equal(t, m3.ExplicitRoles, r3.Roles)

	r4, err := ss.Team().GetMember(m4.TeamId, m4.UserId)
	require.NoError(t, err)
>>>>>>> 0e9ad9f7
	assert.Equal(t, "", r4.Roles)
}

func testTeamStoreAnalyticsGetTeamCountForScheme(t *testing.T, ss store.Store) {
	s1 := &model.Scheme{
		DisplayName: model.NewId(),
		Name:        model.NewId(),
		Description: model.NewId(),
		Scope:       model.SCHEME_SCOPE_TEAM,
	}
	s1, err := ss.Scheme().Save(s1)
	require.NoError(t, err)

	count1, err := ss.Team().AnalyticsGetTeamCountForScheme(s1.Id)
	assert.NoError(t, err)
	assert.Equal(t, int64(0), count1)

	t1 := &model.Team{
		Name:        "zz" + model.NewId(),
		DisplayName: model.NewId(),
		Email:       MakeEmail(),
		Type:        model.TEAM_OPEN,
		SchemeId:    &s1.Id,
	}
	_, err = ss.Team().Save(t1)
	require.NoError(t, err)

	count2, err := ss.Team().AnalyticsGetTeamCountForScheme(s1.Id)
	assert.NoError(t, err)
	assert.Equal(t, int64(1), count2)

	t2 := &model.Team{
		Name:        "zz" + model.NewId(),
		DisplayName: model.NewId(),
		Email:       MakeEmail(),
		Type:        model.TEAM_OPEN,
		SchemeId:    &s1.Id,
	}
	_, err = ss.Team().Save(t2)
	require.NoError(t, err)

	count3, err := ss.Team().AnalyticsGetTeamCountForScheme(s1.Id)
	assert.NoError(t, err)
	assert.Equal(t, int64(2), count3)

	t3 := &model.Team{
		Name:        "zz" + model.NewId(),
		DisplayName: model.NewId(),
		Email:       MakeEmail(),
		Type:        model.TEAM_OPEN,
	}
	_, err = ss.Team().Save(t3)
	require.NoError(t, err)

	count4, err := ss.Team().AnalyticsGetTeamCountForScheme(s1.Id)
	assert.NoError(t, err)
	assert.Equal(t, int64(2), count4)

	t4 := &model.Team{
		Name:        "zz" + model.NewId(),
		DisplayName: model.NewId(),
		Email:       MakeEmail(),
		Type:        model.TEAM_OPEN,
		SchemeId:    &s1.Id,
		DeleteAt:    model.GetMillis(),
	}
	_, err = ss.Team().Save(t4)
	require.NoError(t, err)

	count5, err := ss.Team().AnalyticsGetTeamCountForScheme(s1.Id)
	assert.NoError(t, err)
	assert.Equal(t, int64(2), count5)
}

func testTeamStoreGetAllForExportAfter(t *testing.T, ss store.Store) {
	t1 := model.Team{}
	t1.DisplayName = "Name"
	t1.Name = "zz" + model.NewId()
	t1.Email = MakeEmail()
	t1.Type = model.TEAM_OPEN
	_, err := ss.Team().Save(&t1)
	require.NoError(t, err)

	d1, err := ss.Team().GetAllForExportAfter(10000, strings.Repeat("0", 26))
	assert.NoError(t, err)

	found := false
	for _, team := range d1 {
		if team.Id == t1.Id {
			found = true
			assert.Equal(t, t1.Id, team.Id)
			assert.Nil(t, team.SchemeId)
			assert.Equal(t, t1.Name, team.Name)
		}
	}
	assert.True(t, found)
}

func testTeamStoreGetTeamMembersForExport(t *testing.T, ss store.Store) {
	t1 := model.Team{}
	t1.DisplayName = "Name"
	t1.Name = "zz" + model.NewId()
	t1.Email = MakeEmail()
	t1.Type = model.TEAM_OPEN
	_, err := ss.Team().Save(&t1)
	require.NoError(t, err)

	u1 := model.User{}
	u1.Email = MakeEmail()
	u1.Nickname = model.NewId()
	_, err = ss.User().Save(&u1)
	require.NoError(t, err)

	u2 := model.User{}
	u2.Email = MakeEmail()
	u2.Nickname = model.NewId()
	_, err = ss.User().Save(&u2)
	require.NoError(t, err)

	m1 := &model.TeamMember{TeamId: t1.Id, UserId: u1.Id}
	m2 := &model.TeamMember{TeamId: t1.Id, UserId: u2.Id}
	_, nErr := ss.Team().SaveMultipleMembers([]*model.TeamMember{m1, m2}, -1)
	require.NoError(t, nErr)

	d1, err := ss.Team().GetTeamMembersForExport(u1.Id)
	assert.NoError(t, err)

	assert.Len(t, d1, 1)

	tmfe1 := d1[0]
	assert.Equal(t, t1.Id, tmfe1.TeamId)
	assert.Equal(t, u1.Id, tmfe1.UserId)
	assert.Equal(t, t1.Name, tmfe1.TeamName)
}

func testGroupSyncedTeamCount(t *testing.T, ss store.Store) {
	team1, err := ss.Team().Save(&model.Team{
		DisplayName:      model.NewId(),
		Name:             "zz" + model.NewId(),
		Email:            MakeEmail(),
		Type:             model.TEAM_INVITE,
		GroupConstrained: model.NewBool(true),
	})
	require.NoError(t, err)
	require.True(t, team1.IsGroupConstrained())
	defer ss.Team().PermanentDelete(team1.Id)

	team2, err := ss.Team().Save(&model.Team{
		DisplayName: model.NewId(),
		Name:        "zz" + model.NewId(),
		Email:       MakeEmail(),
		Type:        model.TEAM_INVITE,
	})
	require.NoError(t, err)
	require.False(t, team2.IsGroupConstrained())
	defer ss.Team().PermanentDelete(team2.Id)

	count, err := ss.Team().GroupSyncedTeamCount()
	require.NoError(t, err)
	require.GreaterOrEqual(t, count, int64(1))

	team2.GroupConstrained = model.NewBool(true)
	team2, err = ss.Team().Update(team2)
	require.NoError(t, err)
	require.True(t, team2.IsGroupConstrained())

	countAfter, err := ss.Team().GroupSyncedTeamCount()
	require.NoError(t, err)
	require.GreaterOrEqual(t, countAfter, count+1)
}<|MERGE_RESOLUTION|>--- conflicted
+++ resolved
@@ -2829,13 +2829,8 @@
 	require.Equal(t, maxUsersPerTeam, int(totalMemberCount), "should have 5 team members again, had %v instead", totalMemberCount)
 
 	// Deactivating a user should make them stop counting against max members
-<<<<<<< HEAD
 	user2, nErr := ss.User().Get(context.Background(), userIds[1])
-	require.Nil(t, nErr)
-=======
-	user2, nErr := ss.User().Get(userIds[1])
-	require.NoError(t, nErr)
->>>>>>> 0e9ad9f7
+	require.NoError(t, nErr)
 	user2.DeleteAt = 1234
 	_, nErr = ss.User().Update(user2, true)
 	require.NoError(t, nErr)
@@ -2860,31 +2855,18 @@
 	require.NoError(t, nErr)
 
 	var rm1 *model.TeamMember
-<<<<<<< HEAD
 	rm1, err := ss.Team().GetMember(context.Background(), m1.TeamId, m1.UserId)
-	require.Nil(t, err)
-=======
-	rm1, err := ss.Team().GetMember(m1.TeamId, m1.UserId)
-	require.NoError(t, err)
->>>>>>> 0e9ad9f7
+	require.NoError(t, err)
 
 	require.Equal(t, rm1.TeamId, m1.TeamId, "bad team id")
 
 	require.Equal(t, rm1.UserId, m1.UserId, "bad user id")
 
-<<<<<<< HEAD
 	_, err = ss.Team().GetMember(context.Background(), m1.TeamId, "")
-	require.NotNil(t, err, "empty user id - should have failed")
+	require.Error(t, err, "empty user id - should have failed")
 
 	_, err = ss.Team().GetMember(context.Background(), "", m1.UserId)
-	require.NotNil(t, err, "empty team id - should have failed")
-=======
-	_, err = ss.Team().GetMember(m1.TeamId, "")
-	require.Error(t, err, "empty user id - should have failed")
-
-	_, err = ss.Team().GetMember("", m1.UserId)
 	require.Error(t, err, "empty team id - should have failed")
->>>>>>> 0e9ad9f7
 
 	// Test with a custom team scheme.
 	s2 := &model.Scheme{
@@ -2913,13 +2895,8 @@
 	_, nErr = ss.Team().SaveMember(m2, -1)
 	require.NoError(t, nErr)
 
-<<<<<<< HEAD
 	m3, err := ss.Team().GetMember(context.Background(), m2.TeamId, m2.UserId)
-	require.Nil(t, err)
-=======
-	m3, err := ss.Team().GetMember(m2.TeamId, m2.UserId)
-	require.NoError(t, err)
->>>>>>> 0e9ad9f7
+	require.NoError(t, err)
 	t.Log(m3)
 
 	assert.Equal(t, s2.DefaultTeamUserRole, m3.Roles)
@@ -2928,13 +2905,8 @@
 	_, nErr = ss.Team().SaveMember(m4, -1)
 	require.NoError(t, nErr)
 
-<<<<<<< HEAD
 	m5, err := ss.Team().GetMember(context.Background(), m4.TeamId, m4.UserId)
-	require.Nil(t, err)
-=======
-	m5, err := ss.Team().GetMember(m4.TeamId, m4.UserId)
-	require.NoError(t, err)
->>>>>>> 0e9ad9f7
+	require.NoError(t, err)
 
 	assert.Equal(t, s2.DefaultTeamGuestRole, m5.Roles)
 }
@@ -3244,35 +3216,20 @@
 		}
 	}
 
-<<<<<<< HEAD
 	tm1b, err := ss.Team().GetMember(context.Background(), tm1.TeamId, tm1.UserId)
-	assert.Nil(t, err)
-=======
-	tm1b, err := ss.Team().GetMember(tm1.TeamId, tm1.UserId)
 	assert.NoError(t, err)
->>>>>>> 0e9ad9f7
 	assert.Equal(t, "", tm1b.ExplicitRoles)
 	assert.True(t, tm1b.SchemeUser)
 	assert.True(t, tm1b.SchemeAdmin)
 
-<<<<<<< HEAD
 	tm2b, err := ss.Team().GetMember(context.Background(), tm2.TeamId, tm2.UserId)
-	assert.Nil(t, err)
-=======
-	tm2b, err := ss.Team().GetMember(tm2.TeamId, tm2.UserId)
 	assert.NoError(t, err)
->>>>>>> 0e9ad9f7
 	assert.Equal(t, "", tm2b.ExplicitRoles)
 	assert.True(t, tm2b.SchemeUser)
 	assert.False(t, tm2b.SchemeAdmin)
 
-<<<<<<< HEAD
 	tm3b, err := ss.Team().GetMember(context.Background(), tm3.TeamId, tm3.UserId)
-	assert.Nil(t, err)
-=======
-	tm3b, err := ss.Team().GetMember(tm3.TeamId, tm3.UserId)
 	assert.NoError(t, err)
->>>>>>> 0e9ad9f7
 	assert.Equal(t, "something_else", tm3b.ExplicitRoles)
 	assert.False(t, tm3b.SchemeUser)
 	assert.False(t, tm3b.SchemeAdmin)
@@ -3352,37 +3309,20 @@
 
 	require.NoError(t, (ss.Team().ClearAllCustomRoleAssignments()))
 
-<<<<<<< HEAD
 	r1, err := ss.Team().GetMember(context.Background(), m1.TeamId, m1.UserId)
-	require.Nil(t, err)
+	require.NoError(t, err)
 	assert.Equal(t, m1.ExplicitRoles, r1.Roles)
 
 	r2, err := ss.Team().GetMember(context.Background(), m2.TeamId, m2.UserId)
-	require.Nil(t, err)
+	require.NoError(t, err)
 	assert.Equal(t, "team_user team_admin", r2.Roles)
 
 	r3, err := ss.Team().GetMember(context.Background(), m3.TeamId, m3.UserId)
-	require.Nil(t, err)
+	require.NoError(t, err)
 	assert.Equal(t, m3.ExplicitRoles, r3.Roles)
 
 	r4, err := ss.Team().GetMember(context.Background(), m4.TeamId, m4.UserId)
-	require.Nil(t, err)
-=======
-	r1, err := ss.Team().GetMember(m1.TeamId, m1.UserId)
-	require.NoError(t, err)
-	assert.Equal(t, m1.ExplicitRoles, r1.Roles)
-
-	r2, err := ss.Team().GetMember(m2.TeamId, m2.UserId)
-	require.NoError(t, err)
-	assert.Equal(t, "team_user team_admin", r2.Roles)
-
-	r3, err := ss.Team().GetMember(m3.TeamId, m3.UserId)
-	require.NoError(t, err)
-	assert.Equal(t, m3.ExplicitRoles, r3.Roles)
-
-	r4, err := ss.Team().GetMember(m4.TeamId, m4.UserId)
-	require.NoError(t, err)
->>>>>>> 0e9ad9f7
+	require.NoError(t, err)
 	assert.Equal(t, "", r4.Roles)
 }
 
