--- conflicted
+++ resolved
@@ -322,12 +322,8 @@
 	UpdateAuthData(userId string, service string, authData *string, email string, resetMfa bool) (string, error)
 	UpdateMfaSecret(userId, secret string) error
 	UpdateMfaActive(userId string, active bool) error
-<<<<<<< HEAD
 	Get(ctx context.Context, id string) (*model.User, error)
-=======
-	Get(id string) (*model.User, error)
 	GetMany(ids []string) ([]*model.User, error)
->>>>>>> b3fad842
 	GetAll() ([]*model.User, error)
 	ClearCaches()
 	InvalidateProfilesInChannelCacheByUser(userId string)
