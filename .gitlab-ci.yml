--- conflicted
+++ resolved
@@ -22,11 +22,7 @@
     - echo "empty"
 
 #lint:
-<<<<<<< HEAD
-#  image: $CI_REGISTRY/mattermost/ci/images/golangci-lint:v1.31.0-1
-=======
 #  image: $CI_REGISTRY/mattermost/ci/images/golangci-lint:v1.33.2-1
->>>>>>> 837b818b
 #  stage: .pre
 #  script:
 #    - GO111MODULE=off GOBIN=$PWD/bin go get -u github.com/mattermost/mattermost-govet
@@ -37,11 +33,7 @@
 #    - if: '$ONLY_BUILD != "yes"'
 #
 #layers:
-<<<<<<< HEAD
-#  image: $CI_REGISTRY/mattermost/ci/images/mattermost-build-server:20201023_golang-1.14.6
-=======
 #  image: $CI_REGISTRY/mattermost/ci/images/mattermost-build-server:20201119_golang-1.15.5
->>>>>>> 837b818b
 #  stage: .pre
 #  script:
 #    - make store-layers
