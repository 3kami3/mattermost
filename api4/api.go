--- conflicted
+++ resolved
@@ -125,13 +125,11 @@
 	Cloud *mux.Router // 'api/v4/cloud'
 
 	Imports *mux.Router // 'api/v4/imports'
-<<<<<<< HEAD
-
-	RemoteCluster *mux.Router // 'api/v4/remotecluster'
-=======
+
 	Exports *mux.Router // 'api/v4/exports'
 	Export  *mux.Router // 'api/v4/exports/{export_name:.+\\.zip}'
->>>>>>> 0e9ad9f7
+
+	RemoteCluster *mux.Router // 'api/v4/remotecluster'
 }
 
 type API struct {
@@ -287,11 +285,8 @@
 	api.InitAction()
 	api.InitCloud()
 	api.InitImport()
-<<<<<<< HEAD
 	api.InitRemoteCluster()
-=======
 	api.InitExport()
->>>>>>> 0e9ad9f7
 
 	root.Handle("/api/v4/{anything:.*}", http.HandlerFunc(api.Handle404))
 
