// Copyright (c) 2015-present Mattermost, Inc. All Rights Reserved.
// See License.txt for license information.

package model

import (
	"encoding/json"
	"io"
	"net/http"
	"regexp"
	"sort"
	"strings"
	"unicode/utf8"

	"github.com/mattermost/mattermost-server/utils/markdown"
)

const (
<<<<<<< HEAD
	POST_SYSTEM_MESSAGE_PREFIX  = "system_"
	POST_DEFAULT                = ""
	POST_SLACK_ATTACHMENT       = "slack_attachment"
	POST_SYSTEM_GENERIC         = "system_generic"
	POST_JOIN_LEAVE             = "system_join_leave" // Deprecated, use POST_JOIN_CHANNEL or POST_LEAVE_CHANNEL instead
	POST_JOIN_CHANNEL           = "system_join_channel"
	POST_LEAVE_CHANNEL          = "system_leave_channel"
	POST_JOIN_TEAM              = "system_join_team"
	POST_LEAVE_TEAM             = "system_leave_team"
	POST_ADD_REMOVE             = "system_add_remove" // Deprecated, use POST_ADD_TO_CHANNEL or POST_REMOVE_FROM_CHANNEL instead
	POST_ADD_TO_CHANNEL         = "system_add_to_channel"
	POST_ADD_TO_TEAM            = "system_add_to_team"
	POST_REMOVE_FROM_CHANNEL    = "system_remove_from_channel"
	POST_HEADER_CHANGE          = "system_header_change"
	POST_DISPLAYNAME_CHANGE     = "system_displayname_change"
	POST_PURPOSE_CHANGE         = "system_purpose_change"
	POST_CHANNEL_DELETED        = "system_channel_deleted"
	POST_EPHEMERAL              = "system_ephemeral"
	POST_CHANGE_CHANNEL_PRIVACY = "system_change_chan_privacy"
	POST_FILEIDS_MAX_RUNES      = 150
	POST_FILENAMES_MAX_RUNES    = 4000
	POST_HASHTAGS_MAX_RUNES     = 1000
	POST_MESSAGE_MAX_RUNES      = 4000
	POST_PROPS_MAX_RUNES        = 8000
	POST_PROPS_MAX_USER_RUNES   = POST_PROPS_MAX_RUNES - 400 // Leave some room for system / pre-save modifications
	POST_CUSTOM_TYPE_PREFIX     = "custom_"
	PROPS_ADD_CHANNEL_MEMBER    = "add_channel_member"
=======
	POST_SYSTEM_MESSAGE_PREFIX = "system_"
	POST_DEFAULT               = ""
	POST_SLACK_ATTACHMENT      = "slack_attachment"
	POST_SYSTEM_GENERIC        = "system_generic"
	POST_JOIN_LEAVE            = "system_join_leave" // Deprecated, use POST_JOIN_CHANNEL or POST_LEAVE_CHANNEL instead
	POST_JOIN_CHANNEL          = "system_join_channel"
	POST_LEAVE_CHANNEL         = "system_leave_channel"
	POST_JOIN_TEAM             = "system_join_team"
	POST_LEAVE_TEAM            = "system_leave_team"
	POST_ADD_REMOVE            = "system_add_remove" // Deprecated, use POST_ADD_TO_CHANNEL or POST_REMOVE_FROM_CHANNEL instead
	POST_ADD_TO_CHANNEL        = "system_add_to_channel"
	POST_REMOVE_FROM_CHANNEL   = "system_remove_from_channel"
	POST_ADD_TO_TEAM           = "system_add_to_team"
	POST_REMOVE_FROM_TEAM      = "system_remove_from_team"
	POST_HEADER_CHANGE         = "system_header_change"
	POST_DISPLAYNAME_CHANGE    = "system_displayname_change"
	POST_PURPOSE_CHANGE        = "system_purpose_change"
	POST_CHANNEL_DELETED       = "system_channel_deleted"
	POST_EPHEMERAL             = "system_ephemeral"
	POST_FILEIDS_MAX_RUNES     = 150
	POST_FILENAMES_MAX_RUNES   = 4000
	POST_HASHTAGS_MAX_RUNES    = 1000
	POST_MESSAGE_MAX_RUNES     = 4000
	POST_PROPS_MAX_RUNES       = 8000
	POST_PROPS_MAX_USER_RUNES  = POST_PROPS_MAX_RUNES - 400 // Leave some room for system / pre-save modifications
	POST_CUSTOM_TYPE_PREFIX    = "custom_"
	PROPS_ADD_CHANNEL_MEMBER   = "add_channel_member"
>>>>>>> 2bdd44cc
)

type Post struct {
	Id         string `json:"id"`
	CreateAt   int64  `json:"create_at"`
	UpdateAt   int64  `json:"update_at"`
	EditAt     int64  `json:"edit_at"`
	DeleteAt   int64  `json:"delete_at"`
	IsPinned   bool   `json:"is_pinned"`
	UserId     string `json:"user_id"`
	ChannelId  string `json:"channel_id"`
	RootId     string `json:"root_id"`
	ParentId   string `json:"parent_id"`
	OriginalId string `json:"original_id"`

	Message string `json:"message"`

	// MessageSource will contain the message as submitted by the user if Message has been modified
	// by Mattermost for presentation (e.g if an image proxy is being used). It should be used to
	// populate edit boxes if present.
	MessageSource string `json:"message_source,omitempty" db:"-"`

	Type          string          `json:"type"`
	Props         StringInterface `json:"props"`
	Hashtags      string          `json:"hashtags"`
	Filenames     StringArray     `json:"filenames,omitempty"` // Deprecated, do not use this field any more
	FileIds       StringArray     `json:"file_ids,omitempty"`
	PendingPostId string          `json:"pending_post_id" db:"-"`
	HasReactions  bool            `json:"has_reactions,omitempty"`
}

type PostPatch struct {
	IsPinned     *bool            `json:"is_pinned"`
	Message      *string          `json:"message"`
	Props        *StringInterface `json:"props"`
	FileIds      *StringArray     `json:"file_ids"`
	HasReactions *bool            `json:"has_reactions"`
}

func (o *PostPatch) WithRewrittenImageURLs(f func(string) string) *PostPatch {
	copy := *o
	if copy.Message != nil {
		*copy.Message = RewriteImageURLs(*o.Message, f)
	}
	return &copy
}

type PostForIndexing struct {
	Post
	TeamId         string `json:"team_id"`
	ParentCreateAt *int64 `json:"parent_create_at"`
}

type PostAction struct {
	Id          string                 `json:"id"`
	Name        string                 `json:"name"`
	Integration *PostActionIntegration `json:"integration,omitempty"`
}

type PostActionIntegration struct {
	URL     string          `json:"url,omitempty"`
	Context StringInterface `json:"context,omitempty"`
}

type PostActionIntegrationRequest struct {
	UserId  string          `json:"user_id"`
	Context StringInterface `json:"context,omitempty"`
}

type PostActionIntegrationResponse struct {
	Update        *Post  `json:"update"`
	EphemeralText string `json:"ephemeral_text"`
}

func (o *Post) ToJson() string {
	copy := *o
	copy.StripActionIntegrations()
	b, err := json.Marshal(&copy)
	if err != nil {
		return ""
	} else {
		return string(b)
	}
}

func PostFromJson(data io.Reader) *Post {
	decoder := json.NewDecoder(data)
	var o Post
	err := decoder.Decode(&o)
	if err == nil {
		return &o
	} else {
		return nil
	}
}

func (o *Post) Etag() string {
	return Etag(o.Id, o.UpdateAt)
}

func (o *Post) IsValid() *AppError {

	if len(o.Id) != 26 {
		return NewAppError("Post.IsValid", "model.post.is_valid.id.app_error", nil, "", http.StatusBadRequest)
	}

	if o.CreateAt == 0 {
		return NewAppError("Post.IsValid", "model.post.is_valid.create_at.app_error", nil, "id="+o.Id, http.StatusBadRequest)
	}

	if o.UpdateAt == 0 {
		return NewAppError("Post.IsValid", "model.post.is_valid.update_at.app_error", nil, "id="+o.Id, http.StatusBadRequest)
	}

	if len(o.UserId) != 26 {
		return NewAppError("Post.IsValid", "model.post.is_valid.user_id.app_error", nil, "", http.StatusBadRequest)
	}

	if len(o.ChannelId) != 26 {
		return NewAppError("Post.IsValid", "model.post.is_valid.channel_id.app_error", nil, "", http.StatusBadRequest)
	}

	if !(len(o.RootId) == 26 || len(o.RootId) == 0) {
		return NewAppError("Post.IsValid", "model.post.is_valid.root_id.app_error", nil, "", http.StatusBadRequest)
	}

	if !(len(o.ParentId) == 26 || len(o.ParentId) == 0) {
		return NewAppError("Post.IsValid", "model.post.is_valid.parent_id.app_error", nil, "", http.StatusBadRequest)
	}

	if len(o.ParentId) == 26 && len(o.RootId) == 0 {
		return NewAppError("Post.IsValid", "model.post.is_valid.root_parent.app_error", nil, "", http.StatusBadRequest)
	}

	if !(len(o.OriginalId) == 26 || len(o.OriginalId) == 0) {
		return NewAppError("Post.IsValid", "model.post.is_valid.original_id.app_error", nil, "", http.StatusBadRequest)
	}

	if utf8.RuneCountInString(o.Message) > POST_MESSAGE_MAX_RUNES {
		return NewAppError("Post.IsValid", "model.post.is_valid.msg.app_error", nil, "id="+o.Id, http.StatusBadRequest)
	}

	if utf8.RuneCountInString(o.Hashtags) > POST_HASHTAGS_MAX_RUNES {
		return NewAppError("Post.IsValid", "model.post.is_valid.hashtags.app_error", nil, "id="+o.Id, http.StatusBadRequest)
	}

	switch o.Type {
	case
		POST_DEFAULT,
		POST_JOIN_LEAVE,
		POST_ADD_REMOVE,
		POST_JOIN_CHANNEL,
		POST_LEAVE_CHANNEL,
		POST_JOIN_TEAM,
		POST_LEAVE_TEAM,
		POST_ADD_TO_CHANNEL,
		POST_REMOVE_FROM_CHANNEL,
		POST_ADD_TO_TEAM,
		POST_REMOVE_FROM_TEAM,
		POST_SLACK_ATTACHMENT,
		POST_HEADER_CHANGE,
		POST_PURPOSE_CHANGE,
		POST_DISPLAYNAME_CHANGE,
		POST_CHANNEL_DELETED,
		POST_CHANGE_CHANNEL_PRIVACY:
	default:
		if !strings.HasPrefix(o.Type, POST_CUSTOM_TYPE_PREFIX) {
			return NewAppError("Post.IsValid", "model.post.is_valid.type.app_error", nil, "id="+o.Type, http.StatusBadRequest)
		}
	}

	if utf8.RuneCountInString(ArrayToJson(o.Filenames)) > POST_FILENAMES_MAX_RUNES {
		return NewAppError("Post.IsValid", "model.post.is_valid.filenames.app_error", nil, "id="+o.Id, http.StatusBadRequest)
	}

	if utf8.RuneCountInString(ArrayToJson(o.FileIds)) > POST_FILEIDS_MAX_RUNES {
		return NewAppError("Post.IsValid", "model.post.is_valid.file_ids.app_error", nil, "id="+o.Id, http.StatusBadRequest)
	}

	if utf8.RuneCountInString(StringInterfaceToJson(o.Props)) > POST_PROPS_MAX_RUNES {
		return NewAppError("Post.IsValid", "model.post.is_valid.props.app_error", nil, "id="+o.Id, http.StatusBadRequest)
	}

	return nil
}

func (o *Post) SanitizeProps() {
	membersToSanitize := []string{
		PROPS_ADD_CHANNEL_MEMBER,
	}

	for _, member := range membersToSanitize {
		if _, ok := o.Props[member]; ok {
			delete(o.Props, member)
		}
	}
}

func (o *Post) PreSave() {
	if o.Id == "" {
		o.Id = NewId()
	}

	o.OriginalId = ""

	if o.CreateAt == 0 {
		o.CreateAt = GetMillis()
	}

	o.UpdateAt = o.CreateAt
	o.PreCommit()
}

func (o *Post) PreCommit() {
	if o.Props == nil {
		o.Props = make(map[string]interface{})
	}

	if o.Filenames == nil {
		o.Filenames = []string{}
	}

	if o.FileIds == nil {
		o.FileIds = []string{}
	}

	o.GenerateActionIds()
}

func (o *Post) MakeNonNil() {
	if o.Props == nil {
		o.Props = make(map[string]interface{})
	}
}

func (o *Post) AddProp(key string, value interface{}) {

	o.MakeNonNil()

	o.Props[key] = value
}

func (o *Post) IsSystemMessage() bool {
	return len(o.Type) >= len(POST_SYSTEM_MESSAGE_PREFIX) && o.Type[:len(POST_SYSTEM_MESSAGE_PREFIX)] == POST_SYSTEM_MESSAGE_PREFIX
}

func (p *Post) Patch(patch *PostPatch) {
	if patch.IsPinned != nil {
		p.IsPinned = *patch.IsPinned
	}

	if patch.Message != nil {
		p.Message = *patch.Message
	}

	if patch.Props != nil {
		p.Props = *patch.Props
	}

	if patch.FileIds != nil {
		p.FileIds = *patch.FileIds
	}

	if patch.HasReactions != nil {
		p.HasReactions = *patch.HasReactions
	}
}

func (o *PostPatch) ToJson() string {
	b, err := json.Marshal(o)
	if err != nil {
		return ""
	}

	return string(b)
}

func PostPatchFromJson(data io.Reader) *PostPatch {
	decoder := json.NewDecoder(data)
	var post PostPatch
	err := decoder.Decode(&post)
	if err != nil {
		return nil
	}

	return &post
}

var channelMentionRegexp = regexp.MustCompile(`\B~[a-zA-Z0-9\-_]+`)

func (o *Post) ChannelMentions() (names []string) {
	if strings.Contains(o.Message, "~") {
		alreadyMentioned := make(map[string]bool)
		for _, match := range channelMentionRegexp.FindAllString(o.Message, -1) {
			name := match[1:]
			if !alreadyMentioned[name] {
				names = append(names, name)
				alreadyMentioned[name] = true
			}
		}
	}
	return
}

func (r *PostActionIntegrationRequest) ToJson() string {
	b, err := json.Marshal(r)
	if err != nil {
		return ""
	} else {
		return string(b)
	}
}

func (o *Post) Attachments() []*SlackAttachment {
	if attachments, ok := o.Props["attachments"].([]*SlackAttachment); ok {
		return attachments
	}
	var ret []*SlackAttachment
	if attachments, ok := o.Props["attachments"].([]interface{}); ok {
		for _, attachment := range attachments {
			if enc, err := json.Marshal(attachment); err == nil {
				var decoded SlackAttachment
				if json.Unmarshal(enc, &decoded) == nil {
					ret = append(ret, &decoded)
				}
			}
		}
	}
	return ret
}

func (o *Post) StripActionIntegrations() {
	attachments := o.Attachments()
	if o.Props["attachments"] != nil {
		o.Props["attachments"] = attachments
	}
	for _, attachment := range attachments {
		for _, action := range attachment.Actions {
			action.Integration = nil
		}
	}
}

func (o *Post) GetAction(id string) *PostAction {
	for _, attachment := range o.Attachments() {
		for _, action := range attachment.Actions {
			if action.Id == id {
				return action
			}
		}
	}
	return nil
}

func (o *Post) GenerateActionIds() {
	if o.Props["attachments"] != nil {
		o.Props["attachments"] = o.Attachments()
	}
	if attachments, ok := o.Props["attachments"].([]*SlackAttachment); ok {
		for _, attachment := range attachments {
			for _, action := range attachment.Actions {
				if action.Id == "" {
					action.Id = NewId()
				}
			}
		}
	}
}

var markdownDestinationEscaper = strings.NewReplacer(
	`\`, `\\`,
	`<`, `\<`,
	`>`, `\>`,
	`(`, `\(`,
	`)`, `\)`,
)

// WithRewrittenImageURLs returns a new shallow copy of the post where the message has been
// rewritten via RewriteImageURLs.
func (o *Post) WithRewrittenImageURLs(f func(string) string) *Post {
	copy := *o
	copy.Message = RewriteImageURLs(o.Message, f)
	if copy.MessageSource == "" && copy.Message != o.Message {
		copy.MessageSource = o.Message
	}
	return &copy
}

// RewriteImageURLs takes a message and returns a copy that has all of the image URLs replaced
// according to the function f. For each image URL, f will be invoked, and the resulting markdown
// will contain the URL returned by that invocation instead.
//
// Image URLs are destination URLs used in inline images or reference definitions that are used
// anywhere in the input markdown as an image.
func RewriteImageURLs(message string, f func(string) string) string {
	if !strings.Contains(message, "![") {
		return message
	}

	var ranges []markdown.Range

	markdown.Inspect(message, func(blockOrInline interface{}) bool {
		switch v := blockOrInline.(type) {
		case *markdown.ReferenceImage:
			ranges = append(ranges, v.ReferenceDefinition.RawDestination)
		case *markdown.InlineImage:
			ranges = append(ranges, v.RawDestination)
		default:
			return true
		}
		return true
	})

	if ranges == nil {
		return message
	}

	sort.Slice(ranges, func(i, j int) bool {
		return ranges[i].Position < ranges[j].Position
	})

	copyRanges := make([]markdown.Range, 0, len(ranges))
	urls := make([]string, 0, len(ranges))
	resultLength := len(message)

	start := 0
	for i, r := range ranges {
		switch {
		case i == 0:
		case r.Position != ranges[i-1].Position:
			start = ranges[i-1].End
		default:
			continue
		}
		original := message[r.Position:r.End]
		replacement := markdownDestinationEscaper.Replace(f(markdown.Unescape(original)))
		resultLength += len(replacement) - len(original)
		copyRanges = append(copyRanges, markdown.Range{Position: start, End: r.Position})
		urls = append(urls, replacement)
	}

	result := make([]byte, resultLength)

	offset := 0
	for i, r := range copyRanges {
		offset += copy(result[offset:], message[r.Position:r.End])
		offset += copy(result[offset:], urls[i])
	}
	copy(result[offset:], message[ranges[len(ranges)-1].End:])

	return string(result)
}<|MERGE_RESOLUTION|>--- conflicted
+++ resolved
@@ -16,7 +16,6 @@
 )
 
 const (
-<<<<<<< HEAD
 	POST_SYSTEM_MESSAGE_PREFIX  = "system_"
 	POST_DEFAULT                = ""
 	POST_SLACK_ATTACHMENT       = "slack_attachment"
@@ -28,8 +27,9 @@
 	POST_LEAVE_TEAM             = "system_leave_team"
 	POST_ADD_REMOVE             = "system_add_remove" // Deprecated, use POST_ADD_TO_CHANNEL or POST_REMOVE_FROM_CHANNEL instead
 	POST_ADD_TO_CHANNEL         = "system_add_to_channel"
+	POST_REMOVE_FROM_CHANNEL    = "system_remove_from_channel"
 	POST_ADD_TO_TEAM            = "system_add_to_team"
-	POST_REMOVE_FROM_CHANNEL    = "system_remove_from_channel"
+	POST_REMOVE_FROM_TEAM       = "system_remove_from_team"
 	POST_HEADER_CHANGE          = "system_header_change"
 	POST_DISPLAYNAME_CHANGE     = "system_displayname_change"
 	POST_PURPOSE_CHANGE         = "system_purpose_change"
@@ -44,35 +44,6 @@
 	POST_PROPS_MAX_USER_RUNES   = POST_PROPS_MAX_RUNES - 400 // Leave some room for system / pre-save modifications
 	POST_CUSTOM_TYPE_PREFIX     = "custom_"
 	PROPS_ADD_CHANNEL_MEMBER    = "add_channel_member"
-=======
-	POST_SYSTEM_MESSAGE_PREFIX = "system_"
-	POST_DEFAULT               = ""
-	POST_SLACK_ATTACHMENT      = "slack_attachment"
-	POST_SYSTEM_GENERIC        = "system_generic"
-	POST_JOIN_LEAVE            = "system_join_leave" // Deprecated, use POST_JOIN_CHANNEL or POST_LEAVE_CHANNEL instead
-	POST_JOIN_CHANNEL          = "system_join_channel"
-	POST_LEAVE_CHANNEL         = "system_leave_channel"
-	POST_JOIN_TEAM             = "system_join_team"
-	POST_LEAVE_TEAM            = "system_leave_team"
-	POST_ADD_REMOVE            = "system_add_remove" // Deprecated, use POST_ADD_TO_CHANNEL or POST_REMOVE_FROM_CHANNEL instead
-	POST_ADD_TO_CHANNEL        = "system_add_to_channel"
-	POST_REMOVE_FROM_CHANNEL   = "system_remove_from_channel"
-	POST_ADD_TO_TEAM           = "system_add_to_team"
-	POST_REMOVE_FROM_TEAM      = "system_remove_from_team"
-	POST_HEADER_CHANGE         = "system_header_change"
-	POST_DISPLAYNAME_CHANGE    = "system_displayname_change"
-	POST_PURPOSE_CHANGE        = "system_purpose_change"
-	POST_CHANNEL_DELETED       = "system_channel_deleted"
-	POST_EPHEMERAL             = "system_ephemeral"
-	POST_FILEIDS_MAX_RUNES     = 150
-	POST_FILENAMES_MAX_RUNES   = 4000
-	POST_HASHTAGS_MAX_RUNES    = 1000
-	POST_MESSAGE_MAX_RUNES     = 4000
-	POST_PROPS_MAX_RUNES       = 8000
-	POST_PROPS_MAX_USER_RUNES  = POST_PROPS_MAX_RUNES - 400 // Leave some room for system / pre-save modifications
-	POST_CUSTOM_TYPE_PREFIX    = "custom_"
-	PROPS_ADD_CHANNEL_MEMBER   = "add_channel_member"
->>>>>>> 2bdd44cc
 )
 
 type Post struct {
