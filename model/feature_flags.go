--- conflicted
+++ resolved
@@ -31,12 +31,8 @@
 	f.TestBoolFeature = false
 	f.CloudDelinquentEmailJobsEnabled = false
 	f.CollapsedThreads = false
-<<<<<<< HEAD
 	f.EnableRemoteClusterService = false
-	f.PluginIncidentManagement = "1.1.1"
-=======
 	f.PluginIncidentManagement = "1.3.2"
->>>>>>> 0e9ad9f7
 }
 
 func (f *FeatureFlags) Plugins() map[string]string {
