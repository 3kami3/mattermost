--- conflicted
+++ resolved
@@ -16,23 +16,18 @@
 	// Toggle on and off scheduled jobs for cloud user limit emails see MM-29999
 	CloudDelinquentEmailJobsEnabled bool
 
-<<<<<<< HEAD
 	// Enable the remote cluster service for shared channels.
 	EnableRemoteClusterService bool
-=======
+
 	// Feature flags to control plugin versions
 	PluginIncidentManagement string `plugin_id:"com.mattermost.plugin-incident-management"`
->>>>>>> b40a93d6
 }
 
 func (f *FeatureFlags) SetDefaults() {
 	f.TestFeature = "off"
 	f.TestBoolFeature = false
 	f.CloudDelinquentEmailJobsEnabled = false
-<<<<<<< HEAD
 	f.EnableRemoteClusterService = false
-=======
-
 	f.PluginIncidentManagement = "1.1.1"
 }
 
@@ -54,5 +49,4 @@
 	}
 
 	return pluginVersions
->>>>>>> b40a93d6
 }