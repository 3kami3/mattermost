// Copyright (c) 2015-present Mattermost, Inc. All Rights Reserved.
// See LICENSE.txt for license information.

package app

import (
	"bytes"
	"context"
	"errors"
	"fmt"
	"image"
	"image/png"
	"io"
	"mime/multipart"
	"net/http"
	"net/url"
	"strings"

	"github.com/disintegration/imaging"

	"github.com/mattermost/mattermost-server/v5/mlog"
	"github.com/mattermost/mattermost-server/v5/model"
	"github.com/mattermost/mattermost-server/v5/plugin"
	"github.com/mattermost/mattermost-server/v5/store"
	"github.com/mattermost/mattermost-server/v5/store/sqlstore"
	"github.com/mattermost/mattermost-server/v5/utils"
)

func (a *App) CreateTeam(team *model.Team) (*model.Team, *model.AppError) {
	team.InviteId = ""
	rteam, err := a.Srv().Store.Team().Save(team)
	if err != nil {
		var invErr *store.ErrInvalidInput
		var appErr *model.AppError
		switch {
		case errors.As(err, &invErr):
			return nil, model.NewAppError("CreateTeam", "app.team.save.existing.app_error", nil, invErr.Error(), http.StatusBadRequest)
		case errors.As(err, &appErr):
			return nil, appErr
		default:
			return nil, model.NewAppError("CreateTeam", "app.team.save.app_error", nil, err.Error(), http.StatusInternalServerError)
		}
	}

	if _, err := a.CreateDefaultChannels(rteam.Id); err != nil {
		return nil, err
	}

	return rteam, nil
}

func (a *App) CreateTeamWithUser(team *model.Team, userID string) (*model.Team, *model.AppError) {
	user, err := a.GetUser(userID)
	if err != nil {
		return nil, err
	}
	team.Email = user.Email

	if !a.isTeamEmailAllowed(user, team) {
		return nil, model.NewAppError("isTeamEmailAllowed", "api.team.is_team_creation_allowed.domain.app_error", nil, "", http.StatusBadRequest)
	}

	rteam, err := a.CreateTeam(team)
	if err != nil {
		return nil, err
	}

	if err = a.JoinUserToTeam(rteam, user, ""); err != nil {
		return nil, err
	}

	return rteam, nil
}

func (a *App) normalizeDomains(domains string) []string {
	// commas and @ signs are optional
	// can be in the form of "@corp.mattermost.com, mattermost.com mattermost.org" -> corp.mattermost.com mattermost.com mattermost.org
	return strings.Fields(strings.TrimSpace(strings.ToLower(strings.Replace(strings.Replace(domains, "@", " ", -1), ",", " ", -1))))
}

func (a *App) isEmailAddressAllowed(email string, allowedDomains []string) bool {
	for _, restriction := range allowedDomains {
		domains := a.normalizeDomains(restriction)
		if len(domains) <= 0 {
			continue
		}
		matched := false
		for _, d := range domains {
			if strings.HasSuffix(email, "@"+d) {
				matched = true
				break
			}
		}
		if !matched {
			return false
		}
	}

	return true
}

func (a *App) isTeamEmailAllowed(user *model.User, team *model.Team) bool {
	if user.IsBot {
		return true
	}
	email := strings.ToLower(user.Email)
	allowedDomains := a.getAllowedDomains(user, team)
	return a.isEmailAddressAllowed(email, allowedDomains)
}

func (a *App) getAllowedDomains(user *model.User, team *model.Team) []string {
	if user.IsGuest() {
		return []string{*a.Config().GuestAccountsSettings.RestrictCreationToDomains}
	}
	// First check per team allowedDomains, then app wide restrictions
	return []string{team.AllowedDomains, *a.Config().TeamSettings.RestrictCreationToDomains}
}

func (a *App) CheckValidDomains(team *model.Team) *model.AppError {
	validDomains := a.normalizeDomains(*a.Config().TeamSettings.RestrictCreationToDomains)
	if len(validDomains) > 0 {
		for _, domain := range a.normalizeDomains(team.AllowedDomains) {
			matched := false
			for _, d := range validDomains {
				if domain == d {
					matched = true
					break
				}
			}
			if !matched {
				err := model.NewAppError("UpdateTeam", "api.team.update_restricted_domains.mismatch.app_error", map[string]interface{}{"Domain": domain}, "", http.StatusBadRequest)
				return err
			}
		}
	}

	return nil
}

func (a *App) UpdateTeam(team *model.Team) (*model.Team, *model.AppError) {
	oldTeam, err := a.GetTeam(team.Id)
	if err != nil {
		return nil, err
	}

	if err = a.CheckValidDomains(team); err != nil {
		return nil, err
	}

	oldTeam.DisplayName = team.DisplayName
	oldTeam.Description = team.Description
	oldTeam.AllowOpenInvite = team.AllowOpenInvite
	oldTeam.CompanyName = team.CompanyName
	oldTeam.AllowedDomains = team.AllowedDomains
	oldTeam.LastTeamIconUpdate = team.LastTeamIconUpdate
	oldTeam.GroupConstrained = team.GroupConstrained

	oldTeam, err = a.updateTeamUnsanitized(oldTeam)
	if err != nil {
		return team, err
	}

	a.sendTeamEvent(oldTeam, model.WEBSOCKET_EVENT_UPDATE_TEAM)

	return oldTeam, nil
}

func (a *App) updateTeamUnsanitized(team *model.Team) (*model.Team, *model.AppError) {
	team, err := a.Srv().Store.Team().Update(team)
	if err != nil {
		var invErr *store.ErrInvalidInput
		var appErr *model.AppError
		switch {
		case errors.As(err, &invErr):
			return nil, model.NewAppError("updateTeamUnsanitized", "app.team.update.find.app_error", nil, invErr.Error(), http.StatusBadRequest)
		case errors.As(err, &appErr):
			return nil, appErr
		default:
			return nil, model.NewAppError("updateTeamUnsanitized", "app.team.update.updating.app_error", nil, err.Error(), http.StatusInternalServerError)
		}
	}

	return team, nil
}

// RenameTeam is used to rename the team Name and the DisplayName fields
func (a *App) RenameTeam(team *model.Team, newTeamName string, newDisplayName string) (*model.Team, *model.AppError) {

	// check if name is occupied
	_, errnf := a.GetTeamByName(newTeamName)

	// "-" can be used as a newTeamName if only DisplayName change is wanted
	if errnf == nil && newTeamName != "-" {
		errbody := fmt.Sprintf("team with name %s already exists", newTeamName)
		return nil, model.NewAppError("RenameTeam", "app.team.rename_team.name_occupied", nil, errbody, http.StatusBadRequest)
	}

	if newTeamName != "-" {
		team.Name = newTeamName
	}

	if newDisplayName != "" {
		team.DisplayName = newDisplayName
	}

	newTeam, err := a.updateTeamUnsanitized(team)
	if err != nil {
		return nil, err
	}

	return newTeam, nil
}

func (a *App) UpdateTeamScheme(team *model.Team) (*model.Team, *model.AppError) {
	oldTeam, err := a.GetTeam(team.Id)
	if err != nil {
		return nil, err
	}

	oldTeam.SchemeId = team.SchemeId

	oldTeam, nErr := a.Srv().Store.Team().Update(oldTeam)
	if nErr != nil {
		var invErr *store.ErrInvalidInput
		var appErr *model.AppError
		switch {
		case errors.As(nErr, &invErr):
			return nil, model.NewAppError("UpdateTeamScheme", "app.team.update.find.app_error", nil, invErr.Error(), http.StatusBadRequest)
		case errors.As(nErr, &appErr):
			return nil, appErr
		default:
			return nil, model.NewAppError("UpdateTeamScheme", "app.team.update.updating.app_error", nil, nErr.Error(), http.StatusInternalServerError)
		}
	}

	a.sendTeamEvent(oldTeam, model.WEBSOCKET_EVENT_UPDATE_TEAM_SCHEME)

	return oldTeam, nil
}

func (a *App) UpdateTeamPrivacy(teamID string, teamType string, allowOpenInvite bool) *model.AppError {
	oldTeam, err := a.GetTeam(teamID)
	if err != nil {
		return err
	}

	// Force a regeneration of the invite token if changing a team to restricted.
	if (allowOpenInvite != oldTeam.AllowOpenInvite || teamType != oldTeam.Type) && (!allowOpenInvite || teamType == model.TEAM_INVITE) {
		oldTeam.InviteId = model.NewId()
	}

	oldTeam.Type = teamType
	oldTeam.AllowOpenInvite = allowOpenInvite

	oldTeam, nErr := a.Srv().Store.Team().Update(oldTeam)
	if nErr != nil {
		var invErr *store.ErrInvalidInput
		var appErr *model.AppError
		switch {
		case errors.As(nErr, &invErr):
			return model.NewAppError("UpdateTeamPrivacy", "app.team.update.find.app_error", nil, invErr.Error(), http.StatusBadRequest)
		case errors.As(nErr, &appErr):
			return appErr
		default:
			return model.NewAppError("UpdateTeamPrivacy", "app.team.update.updating.app_error", nil, nErr.Error(), http.StatusInternalServerError)
		}
	}

	a.sendTeamEvent(oldTeam, model.WEBSOCKET_EVENT_UPDATE_TEAM)

	return nil
}

func (a *App) PatchTeam(teamID string, patch *model.TeamPatch) (*model.Team, *model.AppError) {
	team, err := a.GetTeam(teamID)
	if err != nil {
		return nil, err
	}

	team.Patch(patch)
	if patch.AllowOpenInvite != nil && !*patch.AllowOpenInvite {
		team.InviteId = model.NewId()
	}

	if err = a.CheckValidDomains(team); err != nil {
		return nil, err
	}

	team, err = a.updateTeamUnsanitized(team)
	if err != nil {
		return team, err
	}

	a.sendTeamEvent(team, model.WEBSOCKET_EVENT_UPDATE_TEAM)

	return team, nil
}

func (a *App) RegenerateTeamInviteId(teamID string) (*model.Team, *model.AppError) {
	team, err := a.GetTeam(teamID)
	if err != nil {
		return nil, err
	}

	team.InviteId = model.NewId()

	updatedTeam, nErr := a.Srv().Store.Team().Update(team)
	if nErr != nil {
		var invErr *store.ErrInvalidInput
		var appErr *model.AppError
		switch {
		case errors.As(nErr, &invErr):
			return nil, model.NewAppError("RegenerateTeamInviteId", "app.team.update.find.app_error", nil, invErr.Error(), http.StatusBadRequest)
		case errors.As(nErr, &appErr):
			return nil, appErr
		default:
			return nil, model.NewAppError("RegenerateTeamInviteId", "app.team.update.updating.app_error", nil, nErr.Error(), http.StatusInternalServerError)
		}
	}

	a.sendTeamEvent(updatedTeam, model.WEBSOCKET_EVENT_UPDATE_TEAM)

	return updatedTeam, nil
}

func (a *App) sendTeamEvent(team *model.Team, event string) {
	sanitizedTeam := &model.Team{}
	*sanitizedTeam = *team
	sanitizedTeam.Sanitize()

	teamID := "" // no filtering by teamID by default
	if event == model.WEBSOCKET_EVENT_UPDATE_TEAM {
		// in case of update_team event - we send the message only to members of that team
		teamID = team.Id
	}
	message := model.NewWebSocketEvent(event, teamID, "", "", nil)
	message.Add("team", sanitizedTeam.ToJson())
	a.Publish(message)
}

func (a *App) GetSchemeRolesForTeam(teamID string) (string, string, string, *model.AppError) {
	team, err := a.GetTeam(teamID)
	if err != nil {
		return "", "", "", err
	}

	if team.SchemeId != nil && *team.SchemeId != "" {
		scheme, err := a.GetScheme(*team.SchemeId)
		if err != nil {
			return "", "", "", err
		}
		return scheme.DefaultTeamGuestRole, scheme.DefaultTeamUserRole, scheme.DefaultTeamAdminRole, nil
	}

	return model.TEAM_GUEST_ROLE_ID, model.TEAM_USER_ROLE_ID, model.TEAM_ADMIN_ROLE_ID, nil
}

<<<<<<< HEAD
func (a *App) UpdateTeamMemberRoles(teamId string, userId string, newRoles string) (*model.TeamMember, *model.AppError) {
	member, nErr := a.Srv().Store.Team().GetMember(sqlstore.WithMaster(context.Background()), teamId, userId)
=======
func (a *App) UpdateTeamMemberRoles(teamID string, userID string, newRoles string) (*model.TeamMember, *model.AppError) {
	member, nErr := a.Srv().Store.Team().GetMember(teamID, userID)
>>>>>>> ffebfbf5
	if nErr != nil {
		var nfErr *store.ErrNotFound
		switch {
		case errors.As(nErr, &nfErr):
			return nil, model.NewAppError("UpdateTeamMemberRoles", "app.team.get_member.missing.app_error", nil, nfErr.Error(), http.StatusNotFound)
		default:
			return nil, model.NewAppError("UpdateTeamMemberRoles", "app.team.get_member.app_error", nil, nErr.Error(), http.StatusInternalServerError)
		}
	}

	if member == nil {
		return nil, model.NewAppError("UpdateTeamMemberRoles", "api.team.update_member_roles.not_a_member", nil, "userId="+userID+" teamId="+teamID, http.StatusBadRequest)
	}

	schemeGuestRole, schemeUserRole, schemeAdminRole, err := a.GetSchemeRolesForTeam(teamID)
	if err != nil {
		return nil, err
	}

	prevSchemeGuestValue := member.SchemeGuest

	var newExplicitRoles []string
	member.SchemeGuest = false
	member.SchemeUser = false
	member.SchemeAdmin = false

	for _, roleName := range strings.Fields(newRoles) {
		var role *model.Role
		role, err = a.GetRoleByName(roleName)
		if err != nil {
			err.StatusCode = http.StatusBadRequest
			return nil, err
		}
		if !role.SchemeManaged {
			// The role is not scheme-managed, so it's OK to apply it to the explicit roles field.
			newExplicitRoles = append(newExplicitRoles, roleName)
		} else {
			// The role is scheme-managed, so need to check if it is part of the scheme for this channel or not.
			switch roleName {
			case schemeAdminRole:
				member.SchemeAdmin = true
			case schemeUserRole:
				member.SchemeUser = true
			case schemeGuestRole:
				member.SchemeGuest = true
			default:
				// If not part of the scheme for this team, then it is not allowed to apply it as an explicit role.
				return nil, model.NewAppError("UpdateTeamMemberRoles", "api.channel.update_team_member_roles.scheme_role.app_error", nil, "role_name="+roleName, http.StatusBadRequest)
			}
		}
	}

	if member.SchemeGuest && member.SchemeUser {
		return nil, model.NewAppError("UpdateTeamMemberRoles", "api.team.update_team_member_roles.guest_and_user.app_error", nil, "", http.StatusBadRequest)
	}

	if prevSchemeGuestValue != member.SchemeGuest {
		return nil, model.NewAppError("UpdateTeamMemberRoles", "api.channel.update_team_member_roles.changing_guest_role.app_error", nil, "", http.StatusBadRequest)
	}

	member.ExplicitRoles = strings.Join(newExplicitRoles, " ")

	member, nErr = a.Srv().Store.Team().UpdateMember(member)
	if nErr != nil {
		var appErr *model.AppError
		switch {
		case errors.As(nErr, &appErr):
			return nil, appErr
		default:
			return nil, model.NewAppError("UpdateTeamMemberRoles", "app.team.save_member.save.app_error", nil, nErr.Error(), http.StatusInternalServerError)
		}
	}

	a.ClearSessionCacheForUser(userID)

	a.sendUpdatedMemberRoleEvent(userID, member)

	return member, nil
}

func (a *App) UpdateTeamMemberSchemeRoles(teamID string, userID string, isSchemeGuest bool, isSchemeUser bool, isSchemeAdmin bool) (*model.TeamMember, *model.AppError) {
	member, err := a.GetTeamMember(teamID, userID)
	if err != nil {
		return nil, err
	}

	member.SchemeAdmin = isSchemeAdmin
	member.SchemeUser = isSchemeUser
	member.SchemeGuest = isSchemeGuest

	if member.SchemeUser && member.SchemeGuest {
		return nil, model.NewAppError("UpdateTeamMemberSchemeRoles", "api.team.update_team_member_roles.guest_and_user.app_error", nil, "", http.StatusBadRequest)
	}

	// If the migration is not completed, we also need to check the default team_admin/team_user roles are not present in the roles field.
	if err = a.IsPhase2MigrationCompleted(); err != nil {
		member.ExplicitRoles = RemoveRoles([]string{model.TEAM_GUEST_ROLE_ID, model.TEAM_USER_ROLE_ID, model.TEAM_ADMIN_ROLE_ID}, member.ExplicitRoles)
	}

	member, nErr := a.Srv().Store.Team().UpdateMember(member)
	if nErr != nil {
		var appErr *model.AppError
		switch {
		case errors.As(nErr, &appErr):
			return nil, appErr
		default:
			return nil, model.NewAppError("UpdateTeamMemberSchemeRoles", "app.team.save_member.save.app_error", nil, nErr.Error(), http.StatusInternalServerError)
		}
	}

	a.ClearSessionCacheForUser(userID)

	a.sendUpdatedMemberRoleEvent(userID, member)

	return member, nil
}

func (a *App) sendUpdatedMemberRoleEvent(userID string, member *model.TeamMember) {
	message := model.NewWebSocketEvent(model.WEBSOCKET_EVENT_MEMBERROLE_UPDATED, "", "", userID, nil)
	message.Add("member", member.ToJson())
	a.Publish(message)
}

func (a *App) AddUserToTeam(teamID string, userID string, userRequestorId string) (*model.Team, *model.AppError) {
	tchan := make(chan store.StoreResult, 1)
	go func() {
		team, err := a.Srv().Store.Team().Get(teamID)
		tchan <- store.StoreResult{Data: team, NErr: err}
		close(tchan)
	}()

	uchan := make(chan store.StoreResult, 1)
	go func() {
<<<<<<< HEAD
		user, err := a.Srv().Store.User().Get(sqlstore.WithMaster(context.Background()), userId)
=======
		user, err := a.Srv().Store.User().Get(userID)
>>>>>>> ffebfbf5
		uchan <- store.StoreResult{Data: user, NErr: err}
		close(uchan)
	}()

	result := <-tchan
	if result.NErr != nil {
		var nfErr *store.ErrNotFound
		switch {
		case errors.As(result.NErr, &nfErr):
			return nil, model.NewAppError("AddUserToTeam", "app.team.get.find.app_error", nil, nfErr.Error(), http.StatusNotFound)
		default:
			return nil, model.NewAppError("AddUserToTeam", "app.team.get.finding.app_error", nil, result.NErr.Error(), http.StatusInternalServerError)
		}
	}
	team := result.Data.(*model.Team)

	result = <-uchan
	if result.NErr != nil {
		var nfErr *store.ErrNotFound
		switch {
		case errors.As(result.NErr, &nfErr):
			return nil, model.NewAppError("AddUserToTeam", MissingAccountError, nil, nfErr.Error(), http.StatusNotFound)
		default:
			return nil, model.NewAppError("AddUserToTeam", "app.user.get.app_error", nil, result.NErr.Error(), http.StatusInternalServerError)
		}
	}
	user := result.Data.(*model.User)

	if err := a.JoinUserToTeam(team, user, userRequestorId); err != nil {
		return nil, err
	}

	return team, nil
}

func (a *App) AddUserToTeamByTeamId(teamID string, user *model.User) *model.AppError {
	team, err := a.Srv().Store.Team().Get(teamID)
	if err != nil {
		var nfErr *store.ErrNotFound
		switch {
		case errors.As(err, &nfErr):
			return model.NewAppError("AddUserToTeamByTeamId", "app.team.get.find.app_error", nil, nfErr.Error(), http.StatusNotFound)
		default:
			return model.NewAppError("AddUserToTeamByTeamId", "app.team.get.finding.app_error", nil, err.Error(), http.StatusInternalServerError)
		}
	}

	return a.JoinUserToTeam(team, user, "")
}

func (a *App) AddUserToTeamByToken(userID string, tokenID string) (*model.Team, *model.AppError) {
	token, err := a.Srv().Store.Token().GetByToken(tokenID)
	if err != nil {
		return nil, model.NewAppError("AddUserToTeamByToken", "api.user.create_user.signup_link_invalid.app_error", nil, err.Error(), http.StatusBadRequest)
	}

	if token.Type != TokenTypeTeamInvitation && token.Type != TokenTypeGuestInvitation {
		return nil, model.NewAppError("AddUserToTeamByToken", "api.user.create_user.signup_link_invalid.app_error", nil, "", http.StatusBadRequest)
	}

	if model.GetMillis()-token.CreateAt >= InvitationExpiryTime {
		a.DeleteToken(token)
		return nil, model.NewAppError("AddUserToTeamByToken", "api.user.create_user.signup_link_expired.app_error", nil, "", http.StatusBadRequest)
	}

	tokenData := model.MapFromJson(strings.NewReader(token.Extra))

	tchan := make(chan store.StoreResult, 1)
	go func() {
		team, err := a.Srv().Store.Team().Get(tokenData["teamId"])
		tchan <- store.StoreResult{Data: team, NErr: err}
		close(tchan)
	}()

	uchan := make(chan store.StoreResult, 1)
	go func() {
<<<<<<< HEAD
		user, err := a.Srv().Store.User().Get(context.Background(), userId)
=======
		user, err := a.Srv().Store.User().Get(userID)
>>>>>>> ffebfbf5
		uchan <- store.StoreResult{Data: user, NErr: err}
		close(uchan)
	}()

	result := <-tchan
	if result.NErr != nil {
		var nfErr *store.ErrNotFound
		switch {
		case errors.As(result.NErr, &nfErr):
			return nil, model.NewAppError("AddUserToTeamByToken", "app.team.get.find.app_error", nil, nfErr.Error(), http.StatusNotFound)
		default:
			return nil, model.NewAppError("AddUserToTeamByToken", "app.team.get.finding.app_error", nil, result.NErr.Error(), http.StatusInternalServerError)
		}
	}
	team := result.Data.(*model.Team)

	if team.IsGroupConstrained() {
		return nil, model.NewAppError("AddUserToTeamByToken", "app.team.invite_token.group_constrained.error", nil, "", http.StatusForbidden)
	}

	result = <-uchan
	if result.NErr != nil {
		var nfErr *store.ErrNotFound
		switch {
		case errors.As(result.NErr, &nfErr):
			return nil, model.NewAppError("AddUserToTeamByToken", MissingAccountError, nil, nfErr.Error(), http.StatusNotFound)
		default:
			return nil, model.NewAppError("AddUserToTeamByToken", "app.user.get.app_error", nil, result.NErr.Error(), http.StatusInternalServerError)
		}
	}
	user := result.Data.(*model.User)

	if user.IsGuest() && token.Type == TokenTypeTeamInvitation {
		return nil, model.NewAppError("AddUserToTeamByToken", "api.user.create_user.invalid_invitation_type.app_error", nil, "", http.StatusBadRequest)
	}
	if !user.IsGuest() && token.Type == TokenTypeGuestInvitation {
		return nil, model.NewAppError("AddUserToTeamByToken", "api.user.create_user.invalid_invitation_type.app_error", nil, "", http.StatusBadRequest)
	}

	if err := a.JoinUserToTeam(team, user, ""); err != nil {
		return nil, err
	}

	if token.Type == TokenTypeGuestInvitation {
		channels, err := a.Srv().Store.Channel().GetChannelsByIds(strings.Split(tokenData["channels"], " "), false)
		if err != nil {
			return nil, model.NewAppError("AddUserToTeamByToken", "app.channel.get_channels_by_ids.app_error", nil, err.Error(), http.StatusInternalServerError)
		}

		for _, channel := range channels {
			_, err := a.AddUserToChannel(user, channel)
			if err != nil {
				mlog.Warn("Error adding user to channel", mlog.Err(err))
			}
		}
	}

	if err := a.DeleteToken(token); err != nil {
		mlog.Warn("Error while deleting token", mlog.Err(err))
	}

	return team, nil
}

func (a *App) AddUserToTeamByInviteId(inviteId string, userID string) (*model.Team, *model.AppError) {
	tchan := make(chan store.StoreResult, 1)
	go func() {
		team, err := a.Srv().Store.Team().GetByInviteId(inviteId)
		tchan <- store.StoreResult{Data: team, NErr: err}
		close(tchan)
	}()

	uchan := make(chan store.StoreResult, 1)
	go func() {
<<<<<<< HEAD
		user, err := a.Srv().Store.User().Get(context.Background(), userId)
=======
		user, err := a.Srv().Store.User().Get(userID)
>>>>>>> ffebfbf5
		uchan <- store.StoreResult{Data: user, NErr: err}
		close(uchan)
	}()

	result := <-tchan
	if result.NErr != nil {
		var nfErr *store.ErrNotFound
		switch {
		case errors.As(result.NErr, &nfErr):
			return nil, model.NewAppError("AddUserToTeamByInviteId", "app.team.get_by_invite_id.finding.app_error", nil, nfErr.Error(), http.StatusNotFound)
		default:
			return nil, model.NewAppError("AddUserToTeamByInviteId", "app.team.get_by_invite_id.finding.app_error", nil, result.NErr.Error(), http.StatusInternalServerError)
		}
	}
	team := result.Data.(*model.Team)

	result = <-uchan
	if result.NErr != nil {
		var nfErr *store.ErrNotFound
		switch {
		case errors.As(result.NErr, &nfErr):
			return nil, model.NewAppError("AddUserToTeamByInviteId", MissingAccountError, nil, nfErr.Error(), http.StatusNotFound)
		default:
			return nil, model.NewAppError("AddUserToTeamByInviteId", "app.user.get.app_error", nil, result.NErr.Error(), http.StatusInternalServerError)
		}
	}
	user := result.Data.(*model.User)

	if err := a.JoinUserToTeam(team, user, ""); err != nil {
		return nil, err
	}

	return team, nil
}

// Returns three values:
// 1. a pointer to the team member, if successful
// 2. a boolean: true if the user has a non-deleted team member for that team already, otherwise false.
// 3. a pointer to an AppError if something went wrong.
func (a *App) joinUserToTeam(team *model.Team, user *model.User) (*model.TeamMember, bool, *model.AppError) {
	tm := &model.TeamMember{
		TeamId:      team.Id,
		UserId:      user.Id,
		SchemeGuest: user.IsGuest(),
		SchemeUser:  !user.IsGuest(),
	}

	if !user.IsGuest() {
		userShouldBeAdmin, err := a.UserIsInAdminRoleGroup(user.Id, team.Id, model.GroupSyncableTypeTeam)
		if err != nil {
			return nil, false, err
		}
		tm.SchemeAdmin = userShouldBeAdmin
	}

	if team.Email == user.Email {
		tm.SchemeAdmin = true
	}

	rtm, err := a.Srv().Store.Team().GetMember(sqlstore.WithMaster(context.Background()), team.Id, user.Id)
	if err != nil {
		// Membership appears to be missing. Lets try to add.
		tmr, nErr := a.Srv().Store.Team().SaveMember(tm, *a.Config().TeamSettings.MaxUsersPerTeam)
		if nErr != nil {
			var appErr *model.AppError
			var conflictErr *store.ErrConflict
			var limitExeededErr *store.ErrLimitExceeded
			switch {
			case errors.As(nErr, &appErr): // in case we haven't converted to plain error.
				return nil, false, appErr
			case errors.As(nErr, &conflictErr):
				return nil, false, model.NewAppError("joinUserToTeam", "app.team.join_user_to_team.save_member.conflict.app_error", nil, nErr.Error(), http.StatusBadRequest)
			case errors.As(nErr, &limitExeededErr):
				return nil, false, model.NewAppError("joinUserToTeam", "app.team.join_user_to_team.save_member.max_accounts.app_error", nil, nErr.Error(), http.StatusBadRequest)
			default: // last fallback in case it doesn't map to an existing app error.
				return nil, false, model.NewAppError("joinUserToTeam", "app.team.join_user_to_team.save_member.app_error", nil, nErr.Error(), http.StatusInternalServerError)
			}
		}
		return tmr, false, nil
	}

	// Membership already exists.  Check if deleted and update, otherwise do nothing
	// Do nothing if already added
	if rtm.DeleteAt == 0 {
		return rtm, true, nil
	}

	membersCount, err := a.Srv().Store.Team().GetActiveMemberCount(tm.TeamId, nil)
	if err != nil {
		return nil, false, model.NewAppError("joinUserToTeam", "app.team.get_active_member_count.app_error", nil, err.Error(), http.StatusInternalServerError)
	}

	if membersCount >= int64(*a.Config().TeamSettings.MaxUsersPerTeam) {
		return nil, false, model.NewAppError("joinUserToTeam", "app.team.join_user_to_team.max_accounts.app_error", nil, "teamId="+tm.TeamId, http.StatusBadRequest)
	}

	member, nErr := a.Srv().Store.Team().UpdateMember(tm)
	if nErr != nil {
		var appErr *model.AppError
		switch {
		case errors.As(nErr, &appErr):
			return nil, false, appErr
		default:
			return nil, false, model.NewAppError("joinUserToTeam", "app.team.save_member.save.app_error", nil, nErr.Error(), http.StatusInternalServerError)
		}
	}

	return member, false, nil
}

func (a *App) JoinUserToTeam(team *model.Team, user *model.User, userRequestorId string) *model.AppError {
	if !a.isTeamEmailAllowed(user, team) {
		return model.NewAppError("JoinUserToTeam", "api.team.join_user_to_team.allowed_domains.app_error", nil, "", http.StatusBadRequest)
	}
	tm, alreadyAdded, err := a.joinUserToTeam(team, user)
	if err != nil {
		return err
	}
	if alreadyAdded {
		return nil
	}

	if pluginsEnvironment := a.GetPluginsEnvironment(); pluginsEnvironment != nil {
		var actor *model.User
		if userRequestorId != "" {
			actor, _ = a.GetUser(userRequestorId)
		}

		a.Srv().Go(func() {
			pluginContext := a.PluginContext()
			pluginsEnvironment.RunMultiPluginHook(func(hooks plugin.Hooks) bool {
				hooks.UserHasJoinedTeam(pluginContext, tm, actor)
				return true
			}, plugin.UserHasJoinedTeamId)
		})
	}

	if _, err := a.Srv().Store.User().UpdateUpdateAt(user.Id); err != nil {
		return model.NewAppError("JoinUserToTeam", "app.user.update_update.app_error", nil, err.Error(), http.StatusInternalServerError)
	}

	if err := a.createInitialSidebarCategories(user.Id, team.Id); err != nil {
		mlog.Warn(
			"Encountered an issue creating default sidebar categories.",
			mlog.String("user_id", user.Id),
			mlog.String("team_id", team.Id),
			mlog.Err(err),
		)
	}

	shouldBeAdmin := team.Email == user.Email

	if !user.IsGuest() {
		// Soft error if there is an issue joining the default channels
		if err := a.JoinDefaultChannels(team.Id, user, shouldBeAdmin, userRequestorId); err != nil {
			mlog.Warn(
				"Encountered an issue joining default channels.",
				mlog.String("user_id", user.Id),
				mlog.String("team_id", team.Id),
				mlog.Err(err),
			)
		}
	}

	a.ClearSessionCacheForUser(user.Id)
	a.InvalidateCacheForUser(user.Id)
	a.invalidateCacheForUserTeams(user.Id)

	message := model.NewWebSocketEvent(model.WEBSOCKET_EVENT_ADDED_TO_TEAM, "", "", user.Id, nil)
	message.Add("team_id", team.Id)
	message.Add("user_id", user.Id)
	a.Publish(message)

	return nil
}

func (a *App) GetTeam(teamID string) (*model.Team, *model.AppError) {
	team, err := a.Srv().Store.Team().Get(teamID)
	if err != nil {
		var nfErr *store.ErrNotFound
		switch {
		case errors.As(err, &nfErr):
			return nil, model.NewAppError("GetTeam", "app.team.get.find.app_error", nil, nfErr.Error(), http.StatusNotFound)
		default:
			return nil, model.NewAppError("GetTeam", "app.team.get.finding.app_error", nil, err.Error(), http.StatusInternalServerError)
		}
	}

	return team, nil
}

func (a *App) GetTeamByName(name string) (*model.Team, *model.AppError) {
	team, err := a.Srv().Store.Team().GetByName(name)
	if err != nil {
		var nfErr *store.ErrNotFound
		switch {
		case errors.As(err, &nfErr):
			return nil, model.NewAppError("GetTeamByName", "app.team.get_by_name.missing.app_error", nil, nfErr.Error(), http.StatusNotFound)
		default:
			return nil, model.NewAppError("GetTeamByName", "app.team.get_by_name.app_error", nil, err.Error(), http.StatusNotFound)
		}
	}

	return team, nil
}

func (a *App) GetTeamByInviteId(inviteId string) (*model.Team, *model.AppError) {
	team, err := a.Srv().Store.Team().GetByInviteId(inviteId)
	if err != nil {
		var nfErr *store.ErrNotFound
		switch {
		case errors.As(err, &nfErr):
			return nil, model.NewAppError("GetTeamByInviteId", "app.team.get_by_invite_id.finding.app_error", nil, nfErr.Error(), http.StatusNotFound)
		default:
			return nil, model.NewAppError("GetTeamByInviteId", "app.team.get_by_invite_id.finding.app_error", nil, err.Error(), http.StatusInternalServerError)
		}
	}

	return team, nil
}

func (a *App) GetAllTeams() ([]*model.Team, *model.AppError) {
	teams, err := a.Srv().Store.Team().GetAll()
	if err != nil {
		return nil, model.NewAppError("GetAllTeams", "app.team.get_all.app_error", nil, err.Error(), http.StatusInternalServerError)
	}

	return teams, nil
}

func (a *App) GetAllTeamsPage(offset int, limit int) ([]*model.Team, *model.AppError) {
	teams, err := a.Srv().Store.Team().GetAllPage(offset, limit)
	if err != nil {
		return nil, model.NewAppError("GetAllTeamsPage", "app.team.get_all.app_error", nil, err.Error(), http.StatusInternalServerError)
	}

	return teams, nil
}

func (a *App) GetAllTeamsPageWithCount(offset int, limit int) (*model.TeamsWithCount, *model.AppError) {
	totalCount, err := a.Srv().Store.Team().AnalyticsTeamCount(true)
	if err != nil {
		return nil, model.NewAppError("GetAllTeamsPageWithCount", "app.team.analytics_team_count.app_error", nil, err.Error(), http.StatusInternalServerError)
	}
	teams, err := a.Srv().Store.Team().GetAllPage(offset, limit)
	if err != nil {
		return nil, model.NewAppError("GetAllTeamsPageWithCount", "app.team.get_all.app_error", nil, err.Error(), http.StatusInternalServerError)
	}
	return &model.TeamsWithCount{Teams: teams, TotalCount: totalCount}, nil
}

func (a *App) GetAllPrivateTeams() ([]*model.Team, *model.AppError) {
	teams, err := a.Srv().Store.Team().GetAllPrivateTeamListing()
	if err != nil {
		return nil, model.NewAppError("GetAllPrivateTeams", "app.team.get_all_private_team_listing.app_error", nil, err.Error(), http.StatusInternalServerError)
	}

	return teams, nil
}

func (a *App) GetAllPrivateTeamsPage(offset int, limit int) ([]*model.Team, *model.AppError) {
	teams, err := a.Srv().Store.Team().GetAllPrivateTeamPageListing(offset, limit)
	if err != nil {
		return nil, model.NewAppError("GetAllPrivateTeamsPage", "app.team.get_all_private_team_page_listing.app_error", nil, err.Error(), http.StatusInternalServerError)
	}

	return teams, nil
}

func (a *App) GetAllPrivateTeamsPageWithCount(offset int, limit int) (*model.TeamsWithCount, *model.AppError) {
	totalCount, err := a.Srv().Store.Team().AnalyticsPrivateTeamCount()
	if err != nil {
		return nil, model.NewAppError("GetAllPrivateTeamsPageWithCount", "app.team.analytics_private_team_count.app_error", nil, err.Error(), http.StatusInternalServerError)
	}
	teams, err := a.Srv().Store.Team().GetAllPrivateTeamPageListing(offset, limit)
	if err != nil {
		return nil, model.NewAppError("GetAllPrivateTeamsPageWithCount", "app.team.get_all_private_team_page_listing.app_error", nil, err.Error(), http.StatusInternalServerError)
	}
	return &model.TeamsWithCount{Teams: teams, TotalCount: totalCount}, nil
}

func (a *App) GetAllPublicTeams() ([]*model.Team, *model.AppError) {
	teams, err := a.Srv().Store.Team().GetAllTeamListing()
	if err != nil {
		return nil, model.NewAppError("GetAllPublicTeams", "app.team.get_all_team_listing.app_error", nil, err.Error(), http.StatusInternalServerError)
	}

	return teams, nil
}

func (a *App) GetAllPublicTeamsPage(offset int, limit int) ([]*model.Team, *model.AppError) {
	teams, err := a.Srv().Store.Team().GetAllTeamPageListing(offset, limit)
	if err != nil {
		return nil, model.NewAppError("GetAllPublicTeamsPage", "app.team.get_all_team_listing.app_error", nil, err.Error(), http.StatusInternalServerError)
	}

	return teams, nil
}

func (a *App) GetAllPublicTeamsPageWithCount(offset int, limit int) (*model.TeamsWithCount, *model.AppError) {
	totalCount, err := a.Srv().Store.Team().AnalyticsPublicTeamCount()
	if err != nil {
		return nil, model.NewAppError("GetAllPublicTeamsPageWithCount", "app.team.analytics_public_team_count.app_error", nil, err.Error(), http.StatusInternalServerError)
	}
	teams, err := a.Srv().Store.Team().GetAllPublicTeamPageListing(offset, limit)
	if err != nil {
		return nil, model.NewAppError("GetAllPublicTeamsPageWithCount", "app.team.get_all_private_team_listing.app_error", nil, err.Error(), http.StatusInternalServerError)
	}
	return &model.TeamsWithCount{Teams: teams, TotalCount: totalCount}, nil
}

// SearchAllTeams returns a team list and the total count of the results
func (a *App) SearchAllTeams(searchOpts *model.TeamSearch) ([]*model.Team, int64, *model.AppError) {
	if searchOpts.IsPaginated() {
		teams, count, err := a.Srv().Store.Team().SearchAllPaged(searchOpts.Term, searchOpts)
		if err != nil {
			return nil, 0, model.NewAppError("SearchAllTeams", "app.team.search_all_team.app_error", nil, err.Error(), http.StatusInternalServerError)
		}

		return teams, count, nil
	}
	results, err := a.Srv().Store.Team().SearchAll(searchOpts.Term, searchOpts)
	if err != nil {
		return nil, 0, model.NewAppError("SearchAllTeams", "app.team.search_all_team.app_error", nil, err.Error(), http.StatusInternalServerError)
	}
	return results, int64(len(results)), nil
}

func (a *App) SearchPublicTeams(term string) ([]*model.Team, *model.AppError) {
	teams, err := a.Srv().Store.Team().SearchOpen(term)
	if err != nil {
		return nil, model.NewAppError("SearchPublicTeams", "app.team.search_open_team.app_error", nil, err.Error(), http.StatusInternalServerError)
	}

	return teams, nil
}

func (a *App) SearchPrivateTeams(term string) ([]*model.Team, *model.AppError) {
	teams, err := a.Srv().Store.Team().SearchPrivate(term)
	if err != nil {
		return nil, model.NewAppError("SearchPrivateTeams", "app.team.search_private_team.app_error", nil, err.Error(), http.StatusInternalServerError)
	}

	return teams, nil
}

func (a *App) GetTeamsForUser(userID string) ([]*model.Team, *model.AppError) {
	teams, err := a.Srv().Store.Team().GetTeamsByUserId(userID)
	if err != nil {
		return nil, model.NewAppError("GetTeamsForUser", "app.team.get_all.app_error", nil, err.Error(), http.StatusInternalServerError)
	}

	return teams, nil
}

<<<<<<< HEAD
func (a *App) GetTeamMember(teamId, userId string) (*model.TeamMember, *model.AppError) {
	teamMember, err := a.Srv().Store.Team().GetMember(sqlstore.WithMaster(context.Background()), teamId, userId)
=======
func (a *App) GetTeamMember(teamID, userID string) (*model.TeamMember, *model.AppError) {
	teamMember, err := a.Srv().Store.Team().GetMember(teamID, userID)
>>>>>>> ffebfbf5
	if err != nil {
		var nfErr *store.ErrNotFound
		switch {
		case errors.As(err, &nfErr):
			return nil, model.NewAppError("GetTeamMember", "app.team.get_member.missing.app_error", nil, nfErr.Error(), http.StatusNotFound)
		default:
			return nil, model.NewAppError("GetTeamMember", "app.team.get_member.app_error", nil, err.Error(), http.StatusInternalServerError)
		}
	}

	return teamMember, nil
}

func (a *App) GetTeamMembersForUser(userID string) ([]*model.TeamMember, *model.AppError) {
	teamMembers, err := a.Srv().Store.Team().GetTeamsForUser(context.Background(), userID)
	if err != nil {
		return nil, model.NewAppError("GetTeamMembersForUser", "app.team.get_members.app_error", nil, err.Error(), http.StatusInternalServerError)
	}

	return teamMembers, nil
}

func (a *App) GetTeamMembersForUserWithPagination(userID string, page, perPage int) ([]*model.TeamMember, *model.AppError) {
	teamMembers, err := a.Srv().Store.Team().GetTeamsForUserWithPagination(userID, page, perPage)
	if err != nil {
		return nil, model.NewAppError("GetTeamMembersForUserWithPagination", "app.team.get_members.app_error", nil, err.Error(), http.StatusInternalServerError)
	}

	return teamMembers, nil
}

func (a *App) GetTeamMembers(teamID string, offset int, limit int, teamMembersGetOptions *model.TeamMembersGetOptions) ([]*model.TeamMember, *model.AppError) {
	teamMembers, err := a.Srv().Store.Team().GetMembers(teamID, offset, limit, teamMembersGetOptions)
	if err != nil {
		return nil, model.NewAppError("GetTeamMembers", "app.team.get_members.app_error", nil, err.Error(), http.StatusInternalServerError)
	}

	return teamMembers, nil
}

func (a *App) GetTeamMembersByIds(teamID string, userIDs []string, restrictions *model.ViewUsersRestrictions) ([]*model.TeamMember, *model.AppError) {
	teamMembers, err := a.Srv().Store.Team().GetMembersByIds(teamID, userIDs, restrictions)
	if err != nil {
		return nil, model.NewAppError("GetTeamMembersByIds", "app.team.get_members_by_ids.app_error", nil, err.Error(), http.StatusInternalServerError)
	}

	return teamMembers, nil
}

func (a *App) AddTeamMember(teamID, userID string) (*model.TeamMember, *model.AppError) {
	if _, err := a.AddUserToTeam(teamID, userID, ""); err != nil {
		return nil, err
	}

	teamMember, err := a.GetTeamMember(teamID, userID)
	if err != nil {
		return nil, err
	}

	message := model.NewWebSocketEvent(model.WEBSOCKET_EVENT_ADDED_TO_TEAM, "", "", userID, nil)
	message.Add("team_id", teamID)
	message.Add("user_id", userID)
	a.Publish(message)

	return teamMember, nil
}

func (a *App) AddTeamMembers(teamID string, userIDs []string, userRequestorId string, graceful bool) ([]*model.TeamMemberWithError, *model.AppError) {
	var membersWithErrors []*model.TeamMemberWithError

	for _, userID := range userIDs {
		if _, err := a.AddUserToTeam(teamID, userID, userRequestorId); err != nil {
			if graceful {
				membersWithErrors = append(membersWithErrors, &model.TeamMemberWithError{
					UserId: userID,
					Error:  err,
				})
				continue
			}
			return nil, err
		}

		teamMember, err := a.GetTeamMember(teamID, userID)
		if err != nil {
			return nil, err
		}
		membersWithErrors = append(membersWithErrors, &model.TeamMemberWithError{
			UserId: userID,
			Member: teamMember,
		})

		message := model.NewWebSocketEvent(model.WEBSOCKET_EVENT_ADDED_TO_TEAM, "", "", userID, nil)
		message.Add("team_id", teamID)
		message.Add("user_id", userID)
		a.Publish(message)
	}

	return membersWithErrors, nil
}

func (a *App) AddTeamMemberByToken(userID, tokenID string) (*model.TeamMember, *model.AppError) {
	team, err := a.AddUserToTeamByToken(userID, tokenID)
	if err != nil {
		return nil, err
	}

	teamMember, err := a.GetTeamMember(team.Id, userID)
	if err != nil {
		return nil, err
	}

	return teamMember, nil
}

func (a *App) AddTeamMemberByInviteId(inviteId, userID string) (*model.TeamMember, *model.AppError) {
	team, err := a.AddUserToTeamByInviteId(inviteId, userID)
	if err != nil {
		return nil, err
	}

	if team.IsGroupConstrained() {
		return nil, model.NewAppError("AddTeamMemberByInviteId", "app.team.invite_id.group_constrained.error", nil, "", http.StatusForbidden)
	}

	teamMember, err := a.GetTeamMember(team.Id, userID)
	if err != nil {
		return nil, err
	}
	return teamMember, nil
}

func (a *App) GetTeamUnread(teamID, userID string) (*model.TeamUnread, *model.AppError) {
	channelUnreads, err := a.Srv().Store.Team().GetChannelUnreadsForTeam(teamID, userID)
	if err != nil {
		return nil, model.NewAppError("GetTeamUnread", "app.team.get_unread.app_error", nil, err.Error(), http.StatusInternalServerError)
	}

	var teamUnread = &model.TeamUnread{
		MsgCount:     0,
		MentionCount: 0,
		TeamId:       teamID,
	}

	for _, cu := range channelUnreads {
		teamUnread.MentionCount += cu.MentionCount

		if cu.NotifyProps[model.MARK_UNREAD_NOTIFY_PROP] != model.CHANNEL_MARK_UNREAD_MENTION {
			teamUnread.MsgCount += cu.MsgCount
		}
	}

	return teamUnread, nil
}

func (a *App) RemoveUserFromTeam(teamID string, userID string, requestorId string) *model.AppError {
	tchan := make(chan store.StoreResult, 1)
	go func() {
		team, err := a.Srv().Store.Team().Get(teamID)
		tchan <- store.StoreResult{Data: team, NErr: err}
		close(tchan)
	}()

	uchan := make(chan store.StoreResult, 1)
	go func() {
<<<<<<< HEAD
		user, err := a.Srv().Store.User().Get(context.Background(), userId)
=======
		user, err := a.Srv().Store.User().Get(userID)
>>>>>>> ffebfbf5
		uchan <- store.StoreResult{Data: user, NErr: err}
		close(uchan)
	}()

	result := <-tchan
	if result.NErr != nil {
		var nfErr *store.ErrNotFound
		switch {
		case errors.As(result.NErr, &nfErr):
			return model.NewAppError("RemoveUserFromTeam", "app.team.get_by_invite_id.finding.app_error", nil, nfErr.Error(), http.StatusNotFound)
		default:
			return model.NewAppError("RemoveUserFromTeam", "app.team.get_by_invite_id.finding.app_error", nil, result.NErr.Error(), http.StatusInternalServerError)
		}
	}
	team := result.Data.(*model.Team)

	result = <-uchan
	if result.NErr != nil {
		var nfErr *store.ErrNotFound
		switch {
		case errors.As(result.NErr, &nfErr):
			return model.NewAppError("RemoveUserFromTeam", MissingAccountError, nil, nfErr.Error(), http.StatusNotFound)
		default:
			return model.NewAppError("RemoveUserFromTeam", "app.user.get.app_error", nil, result.NErr.Error(), http.StatusInternalServerError)
		}
	}
	user := result.Data.(*model.User)

	if err := a.LeaveTeam(team, user, requestorId); err != nil {
		return err
	}

	return nil
}

func (a *App) RemoveTeamMemberFromTeam(teamMember *model.TeamMember, requestorId string) *model.AppError {
	// Send the websocket message before we actually do the remove so the user being removed gets it.
	message := model.NewWebSocketEvent(model.WEBSOCKET_EVENT_LEAVE_TEAM, teamMember.TeamId, "", "", nil)
	message.Add("user_id", teamMember.UserId)
	message.Add("team_id", teamMember.TeamId)
	a.Publish(message)

	user, nErr := a.Srv().Store.User().Get(context.Background(), teamMember.UserId)
	if nErr != nil {
		var nfErr *store.ErrNotFound
		switch {
		case errors.As(nErr, &nfErr):
			return model.NewAppError("RemoveTeamMemberFromTeam", MissingAccountError, nil, nfErr.Error(), http.StatusNotFound)
		default:
			return model.NewAppError("RemoveTeamMemberFromTeam", "app.user.get.app_error", nil, nErr.Error(), http.StatusInternalServerError)
		}
	}

	teamMember.Roles = ""
	teamMember.DeleteAt = model.GetMillis()

	if _, nErr := a.Srv().Store.Team().UpdateMember(teamMember); nErr != nil {
		var appErr *model.AppError
		switch {
		case errors.As(nErr, &appErr):
			return appErr
		default:
			return model.NewAppError("RemoveTeamMemberFromTeam", "app.team.save_member.save.app_error", nil, nErr.Error(), http.StatusInternalServerError)
		}
	}

	if pluginsEnvironment := a.GetPluginsEnvironment(); pluginsEnvironment != nil {
		var actor *model.User
		if requestorId != "" {
			actor, _ = a.GetUser(requestorId)
		}

		a.Srv().Go(func() {
			pluginContext := a.PluginContext()
			pluginsEnvironment.RunMultiPluginHook(func(hooks plugin.Hooks) bool {
				hooks.UserHasLeftTeam(pluginContext, teamMember, actor)
				return true
			}, plugin.UserHasLeftTeamId)
		})
	}

	if _, err := a.Srv().Store.User().UpdateUpdateAt(user.Id); err != nil {
		return model.NewAppError("RemoveTeamMemberFromTeam", "app.user.update_update.app_error", nil, err.Error(), http.StatusInternalServerError)
	}

	if err := a.Srv().Store.Channel().ClearSidebarOnTeamLeave(user.Id, teamMember.TeamId); err != nil {
		return model.NewAppError("RemoveTeamMemberFromTeam", "app.channel.sidebar_categories.app_error", nil, err.Error(), http.StatusInternalServerError)
	}

	// delete the preferences that set the last channel used in the team and other team specific preferences
	if err := a.Srv().Store.Preference().DeleteCategory(user.Id, teamMember.TeamId); err != nil {
		return model.NewAppError("RemoveTeamMemberFromTeam", "app.preference.delete.app_error", nil, err.Error(), http.StatusInternalServerError)
	}

	a.ClearSessionCacheForUser(user.Id)
	a.InvalidateCacheForUser(user.Id)
	a.invalidateCacheForUserTeams(user.Id)

	return nil
}

func (a *App) LeaveTeam(team *model.Team, user *model.User, requestorId string) *model.AppError {
	teamMember, err := a.GetTeamMember(team.Id, user.Id)
	if err != nil {
		return model.NewAppError("LeaveTeam", "api.team.remove_user_from_team.missing.app_error", nil, err.Error(), http.StatusBadRequest)
	}

	var channelList *model.ChannelList

	var nErr error
	if channelList, nErr = a.Srv().Store.Channel().GetChannels(team.Id, user.Id, true, 0); nErr != nil {
		var nfErr *store.ErrNotFound
		if errors.As(nErr, &nfErr) {
			channelList = &model.ChannelList{}
		} else {
			return model.NewAppError("LeaveTeam", "app.channel.get_channels.get.app_error", nil, nErr.Error(), http.StatusInternalServerError)
		}
	}

	for _, channel := range *channelList {
		if !channel.IsGroupOrDirect() {
			a.invalidateCacheForChannelMembers(channel.Id)
			if nErr = a.Srv().Store.Channel().RemoveMember(channel.Id, user.Id); nErr != nil {
				return model.NewAppError("LeaveTeam", "app.channel.remove_member.app_error", nil, nErr.Error(), http.StatusInternalServerError)
			}
		}
	}

	channel, nErr := a.Srv().Store.Channel().GetByName(team.Id, model.DEFAULT_CHANNEL, false)
	if nErr != nil {
		var nfErr *store.ErrNotFound
		switch {
		case errors.As(nErr, &nfErr):
			return model.NewAppError("LeaveTeam", "app.channel.get_by_name.missing.app_error", nil, nfErr.Error(), http.StatusNotFound)
		default:
			return model.NewAppError("LeaveTeam", "app.channel.get_by_name.existing.app_error", nil, nErr.Error(), http.StatusInternalServerError)
		}
	}

	if *a.Config().ServiceSettings.ExperimentalEnableDefaultChannelLeaveJoinMessages {
		if requestorId == user.Id {
			if err = a.postLeaveTeamMessage(user, channel); err != nil {
				mlog.Warn("Failed to post join/leave message", mlog.Err(err))
			}
		} else {
			if err = a.postRemoveFromTeamMessage(user, channel); err != nil {
				mlog.Warn("Failed to post join/leave message", mlog.Err(err))
			}
		}
	}

	if err := a.RemoveTeamMemberFromTeam(teamMember, requestorId); err != nil {
		return err
	}

	return nil
}

func (a *App) postLeaveTeamMessage(user *model.User, channel *model.Channel) *model.AppError {
	post := &model.Post{
		ChannelId: channel.Id,
		Message:   fmt.Sprintf(utils.T("api.team.leave.left"), user.Username),
		Type:      model.POST_LEAVE_TEAM,
		UserId:    user.Id,
		Props: model.StringInterface{
			"username": user.Username,
		},
	}

	if _, err := a.CreatePost(post, channel, false, true); err != nil {
		return model.NewAppError("postRemoveFromChannelMessage", "api.channel.post_user_add_remove_message_and_forget.error", nil, err.Error(), http.StatusInternalServerError)
	}

	return nil
}

func (a *App) postRemoveFromTeamMessage(user *model.User, channel *model.Channel) *model.AppError {
	post := &model.Post{
		ChannelId: channel.Id,
		Message:   fmt.Sprintf(utils.T("api.team.remove_user_from_team.removed"), user.Username),
		Type:      model.POST_REMOVE_FROM_TEAM,
		UserId:    user.Id,
		Props: model.StringInterface{
			"username": user.Username,
		},
	}

	if _, err := a.CreatePost(post, channel, false, true); err != nil {
		return model.NewAppError("postRemoveFromTeamMessage", "api.channel.post_user_add_remove_message_and_forget.error", nil, err.Error(), http.StatusInternalServerError)
	}

	return nil
}

func (a *App) prepareInviteNewUsersToTeam(teamID, senderId string) (*model.User, *model.Team, *model.AppError) {
	tchan := make(chan store.StoreResult, 1)
	go func() {
		team, err := a.Srv().Store.Team().Get(teamID)
		tchan <- store.StoreResult{Data: team, NErr: err}
		close(tchan)
	}()

	uchan := make(chan store.StoreResult, 1)
	go func() {
		user, err := a.Srv().Store.User().Get(context.Background(), senderId)
		uchan <- store.StoreResult{Data: user, NErr: err}
		close(uchan)
	}()

	result := <-tchan
	if result.NErr != nil {
		var nfErr *store.ErrNotFound
		switch {
		case errors.As(result.NErr, &nfErr):
			return nil, nil, model.NewAppError("prepareInviteNewUsersToTeam", "app.team.get_by_invite_id.finding.app_error", nil, nfErr.Error(), http.StatusNotFound)
		default:
			return nil, nil, model.NewAppError("prepareInviteNewUsersToTeam", "app.team.get_by_invite_id.finding.app_error", nil, result.NErr.Error(), http.StatusInternalServerError)
		}
	}
	team := result.Data.(*model.Team)

	result = <-uchan
	if result.NErr != nil {
		var nfErr *store.ErrNotFound
		switch {
		case errors.As(result.NErr, &nfErr):
			return nil, nil, model.NewAppError("prepareInviteNewUsersToTeam", MissingAccountError, nil, nfErr.Error(), http.StatusNotFound)
		default:
			return nil, nil, model.NewAppError("prepareInviteNewUsersToTeam", "app.user.get.app_error", nil, result.NErr.Error(), http.StatusInternalServerError)
		}
	}
	user := result.Data.(*model.User)
	return user, team, nil
}

func genEmailInviteWithErrorList(emailList []string) []*model.EmailInviteWithError {
	invitesNotSent := make([]*model.EmailInviteWithError, len(emailList))
	for i := range emailList {
		invite := &model.EmailInviteWithError{
			Email: emailList[i],
			Error: model.NewAppError("inviteUsersToTeam", "api.team.invite_members.limit_reached.app_error", map[string]interface{}{"Addresses": emailList[i]}, "", http.StatusBadRequest),
		}
		invitesNotSent[i] = invite
	}
	return invitesNotSent
}

func (a *App) GetErrorListForEmailsOverLimit(emailList []string, cloudUserLimit int64) ([]string, []*model.EmailInviteWithError, *model.AppError) {
	var invitesNotSent []*model.EmailInviteWithError
	if cloudUserLimit <= 0 {
		return emailList, invitesNotSent, nil
	}
	systemUserCount, _ := a.Srv().Store.User().Count(model.UserCountOptions{})
	remainingUsers := cloudUserLimit - systemUserCount
	if remainingUsers <= 0 {
		// No remaining users so all fail
		invitesNotSent = genEmailInviteWithErrorList(emailList)
		emailList = nil
	} else if remainingUsers < int64(len(emailList)) {
		// Trim the email list to only invite as many users as are remaining in subscription
		// Set graceful errors for the remaining email addresses
		emailsAboveLimit := emailList[remainingUsers:]
		invitesNotSent = genEmailInviteWithErrorList(emailsAboveLimit)
		// If 1 user remaining we have to prevent 0:0 reslicing
		if remainingUsers == 1 {
			email := emailList[0]
			emailList = nil
			emailList = append(emailList, email)
		} else {
			emailList = emailList[:(remainingUsers - 1)]
		}
	}

	return emailList, invitesNotSent, nil
}

func (a *App) InviteNewUsersToTeamGracefully(emailList []string, teamID, senderId string) ([]*model.EmailInviteWithError, *model.AppError) {
	if !*a.Config().ServiceSettings.EnableEmailInvitations {
		return nil, model.NewAppError("InviteNewUsersToTeam", "api.team.invite_members.disabled.app_error", nil, "", http.StatusNotImplemented)
	}

	if len(emailList) == 0 {
		err := model.NewAppError("InviteNewUsersToTeam", "api.team.invite_members.no_one.app_error", nil, "", http.StatusBadRequest)
		return nil, err
	}
	user, team, err := a.prepareInviteNewUsersToTeam(teamID, senderId)
	if err != nil {
		return nil, err
	}
	allowedDomains := a.getAllowedDomains(user, team)
	var inviteListWithErrors []*model.EmailInviteWithError
	var goodEmails []string
	for _, email := range emailList {
		invite := &model.EmailInviteWithError{
			Email: email,
			Error: nil,
		}
		if !a.isEmailAddressAllowed(email, allowedDomains) {
			invite.Error = model.NewAppError("InviteNewUsersToTeam", "api.team.invite_members.invalid_email.app_error", map[string]interface{}{"Addresses": email}, "", http.StatusBadRequest)
		} else {
			goodEmails = append(goodEmails, email)
		}
		inviteListWithErrors = append(inviteListWithErrors, invite)
	}

	if len(goodEmails) > 0 {
		nameFormat := *a.Config().TeamSettings.TeammateNameDisplay
		err = a.Srv().EmailService.SendInviteEmails(team, user.GetDisplayName(nameFormat), user.Id, goodEmails, a.GetSiteURL())
		if err != nil {
			return nil, err
		}
	}

	return inviteListWithErrors, nil
}

func (a *App) prepareInviteGuestsToChannels(teamID string, guestsInvite *model.GuestsInvite, senderId string) (*model.User, *model.Team, []*model.Channel, *model.AppError) {
	if err := guestsInvite.IsValid(); err != nil {
		return nil, nil, nil, err
	}

	tchan := make(chan store.StoreResult, 1)
	go func() {
		team, err := a.Srv().Store.Team().Get(teamID)
		tchan <- store.StoreResult{Data: team, NErr: err}
		close(tchan)
	}()
	cchan := make(chan store.StoreResult, 1)
	go func() {
		channels, err := a.Srv().Store.Channel().GetChannelsByIds(guestsInvite.Channels, false)
		cchan <- store.StoreResult{Data: channels, NErr: err}
		close(cchan)
	}()
	uchan := make(chan store.StoreResult, 1)
	go func() {
		user, err := a.Srv().Store.User().Get(context.Background(), senderId)
		uchan <- store.StoreResult{Data: user, NErr: err}
		close(uchan)
	}()

	result := <-cchan
	if result.NErr != nil {
		return nil, nil, nil, model.NewAppError("prepareInviteGuestsToChannels", "app.channel.get_channels_by_ids.app_error", nil, result.NErr.Error(), http.StatusInternalServerError)
	}
	channels := result.Data.([]*model.Channel)

	result = <-uchan
	if result.NErr != nil {
		var nfErr *store.ErrNotFound
		switch {
		case errors.As(result.NErr, &nfErr):
			return nil, nil, nil, model.NewAppError("prepareInviteGuestsToChannels", MissingAccountError, nil, nfErr.Error(), http.StatusNotFound)
		default:
			return nil, nil, nil, model.NewAppError("prepareInviteGuestsToChannels", "app.user.get.app_error", nil, result.NErr.Error(), http.StatusInternalServerError)
		}
	}
	user := result.Data.(*model.User)

	result = <-tchan
	if result.NErr != nil {
		var nfErr *store.ErrNotFound
		switch {
		case errors.As(result.NErr, &nfErr):
			return nil, nil, nil, model.NewAppError("prepareInviteGuestsToChannels", "app.team.get_by_invite_id.finding.app_error", nil, nfErr.Error(), http.StatusNotFound)
		default:
			return nil, nil, nil, model.NewAppError("prepareInviteGuestsToChannels", "app.team.get_by_invite_id.finding.app_error", nil, result.NErr.Error(), http.StatusInternalServerError)
		}
	}
	team := result.Data.(*model.Team)

	for _, channel := range channels {
		if channel.TeamId != teamID {
			return nil, nil, nil, model.NewAppError("prepareInviteGuestsToChannels", "api.team.invite_guests.channel_in_invalid_team.app_error", nil, "", http.StatusBadRequest)
		}
	}
	return user, team, channels, nil
}

func (a *App) InviteGuestsToChannelsGracefully(teamID string, guestsInvite *model.GuestsInvite, senderId string) ([]*model.EmailInviteWithError, *model.AppError) {
	if !*a.Config().ServiceSettings.EnableEmailInvitations {
		return nil, model.NewAppError("InviteGuestsToChannelsGracefully", "api.team.invite_members.disabled.app_error", nil, "", http.StatusNotImplemented)
	}

	user, team, channels, err := a.prepareInviteGuestsToChannels(teamID, guestsInvite, senderId)
	if err != nil {
		return nil, err
	}

	var inviteListWithErrors []*model.EmailInviteWithError
	var goodEmails []string
	for _, email := range guestsInvite.Emails {
		invite := &model.EmailInviteWithError{
			Email: email,
			Error: nil,
		}
		if !CheckEmailDomain(email, *a.Config().GuestAccountsSettings.RestrictCreationToDomains) {
			invite.Error = model.NewAppError("InviteGuestsToChannelsGracefully", "api.team.invite_members.invalid_email.app_error", map[string]interface{}{"Addresses": email}, "", http.StatusBadRequest)
		} else {
			goodEmails = append(goodEmails, email)
		}
		inviteListWithErrors = append(inviteListWithErrors, invite)
	}

	if len(goodEmails) > 0 {
		nameFormat := *a.Config().TeamSettings.TeammateNameDisplay
		senderProfileImage, _, err := a.GetProfileImage(user)
		if err != nil {
			a.Log().Warn("Unable to get the sender user profile image.", mlog.String("user_id", user.Id), mlog.String("team_id", team.Id), mlog.Err(err))
		}
		err = a.Srv().EmailService.sendGuestInviteEmails(team, channels, user.GetDisplayName(nameFormat), user.Id, senderProfileImage, goodEmails, a.GetSiteURL(), guestsInvite.Message)
		if err != nil {
			return nil, err
		}
	}

	return inviteListWithErrors, nil
}

func (a *App) InviteNewUsersToTeam(emailList []string, teamID, senderId string) *model.AppError {
	if !*a.Config().ServiceSettings.EnableEmailInvitations {
		return model.NewAppError("InviteNewUsersToTeam", "api.team.invite_members.disabled.app_error", nil, "", http.StatusNotImplemented)
	}

	if len(emailList) == 0 {
		err := model.NewAppError("InviteNewUsersToTeam", "api.team.invite_members.no_one.app_error", nil, "", http.StatusBadRequest)
		return err
	}

	user, team, err := a.prepareInviteNewUsersToTeam(teamID, senderId)
	if err != nil {
		return err
	}

	allowedDomains := a.getAllowedDomains(user, team)
	var invalidEmailList []string

	for _, email := range emailList {
		if !a.isEmailAddressAllowed(email, allowedDomains) {
			invalidEmailList = append(invalidEmailList, email)
		}
	}

	if len(invalidEmailList) > 0 {
		s := strings.Join(invalidEmailList, ", ")
		return model.NewAppError("InviteNewUsersToTeam", "api.team.invite_members.invalid_email.app_error", map[string]interface{}{"Addresses": s}, "", http.StatusBadRequest)
	}

	nameFormat := *a.Config().TeamSettings.TeammateNameDisplay
	err = a.Srv().EmailService.SendInviteEmails(team, user.GetDisplayName(nameFormat), user.Id, emailList, a.GetSiteURL())
	if err != nil {
		return err
	}

	return nil
}

func (a *App) InviteGuestsToChannels(teamID string, guestsInvite *model.GuestsInvite, senderId string) *model.AppError {
	if !*a.Config().ServiceSettings.EnableEmailInvitations {
		return model.NewAppError("InviteNewUsersToTeam", "api.team.invite_members.disabled.app_error", nil, "", http.StatusNotImplemented)
	}

	user, team, channels, err := a.prepareInviteGuestsToChannels(teamID, guestsInvite, senderId)
	if err != nil {
		return err
	}

	var invalidEmailList []string
	for _, email := range guestsInvite.Emails {
		if !CheckEmailDomain(email, *a.Config().GuestAccountsSettings.RestrictCreationToDomains) {
			invalidEmailList = append(invalidEmailList, email)
		}
	}

	if len(invalidEmailList) > 0 {
		s := strings.Join(invalidEmailList, ", ")
		return model.NewAppError("InviteGuestsToChannels", "api.team.invite_members.invalid_email.app_error", map[string]interface{}{"Addresses": s}, "", http.StatusBadRequest)
	}

	nameFormat := *a.Config().TeamSettings.TeammateNameDisplay
	senderProfileImage, _, err := a.GetProfileImage(user)
	if err != nil {
		a.Log().Warn("Unable to get the sender user profile image.", mlog.String("user_id", user.Id), mlog.String("team_id", team.Id), mlog.Err(err))
	}
	err = a.Srv().EmailService.sendGuestInviteEmails(team, channels, user.GetDisplayName(nameFormat), user.Id, senderProfileImage, guestsInvite.Emails, a.GetSiteURL(), guestsInvite.Message)
	if err != nil {
		return err
	}

	return nil
}

func (a *App) FindTeamByName(name string) bool {
	if _, err := a.Srv().Store.Team().GetByName(name); err != nil {
		return false
	}
	return true
}

func (a *App) GetTeamsUnreadForUser(excludeTeamId string, userID string) ([]*model.TeamUnread, *model.AppError) {
	data, err := a.Srv().Store.Team().GetChannelUnreadsForAllTeams(excludeTeamId, userID)
	if err != nil {
		return nil, model.NewAppError("GetTeamsUnreadForUser", "app.team.get_unread.app_error", nil, err.Error(), http.StatusInternalServerError)
	}

	members := []*model.TeamUnread{}
	membersMap := make(map[string]*model.TeamUnread)

	unreads := func(cu *model.ChannelUnread, tu *model.TeamUnread) *model.TeamUnread {
		tu.MentionCount += cu.MentionCount

		if cu.NotifyProps[model.MARK_UNREAD_NOTIFY_PROP] != model.CHANNEL_MARK_UNREAD_MENTION {
			tu.MsgCount += cu.MsgCount
		}

		return tu
	}

	for i := range data {
		id := data[i].TeamId
		if mu, ok := membersMap[id]; ok {
			membersMap[id] = unreads(data[i], mu)
		} else {
			membersMap[id] = unreads(data[i], &model.TeamUnread{
				MsgCount:     0,
				MentionCount: 0,
				TeamId:       id,
			})
		}
	}

	for _, val := range membersMap {
		members = append(members, val)
	}

	return members, nil
}

func (a *App) PermanentDeleteTeamId(teamID string) *model.AppError {
	team, err := a.GetTeam(teamID)
	if err != nil {
		return err
	}

	return a.PermanentDeleteTeam(team)
}

func (a *App) PermanentDeleteTeam(team *model.Team) *model.AppError {
	team.DeleteAt = model.GetMillis()
	if _, err := a.Srv().Store.Team().Update(team); err != nil {
		var invErr *store.ErrInvalidInput
		var appErr *model.AppError
		switch {
		case errors.As(err, &invErr):
			return model.NewAppError("PermanentDeleteTeam", "app.team.update.find.app_error", nil, invErr.Error(), http.StatusBadRequest)
		case errors.As(err, &appErr):
			return appErr
		default:
			return model.NewAppError("PermanentDeleteTeam", "app.team.update.updating.app_error", nil, err.Error(), http.StatusInternalServerError)
		}
	}

	if channels, err := a.Srv().Store.Channel().GetTeamChannels(team.Id); err != nil {
		var nfErr *store.ErrNotFound
		if !errors.As(err, &nfErr) {
			return model.NewAppError("PermanentDeleteTeam", "app.channel.get_channels.get.app_error", nil, err.Error(), http.StatusInternalServerError)
		}
	} else {
		for _, c := range *channels {
			a.PermanentDeleteChannel(c)
		}
	}

	if err := a.Srv().Store.Team().RemoveAllMembersByTeam(team.Id); err != nil {
		return model.NewAppError("PermanentDeleteTeam", "app.team.remove_member.app_error", nil, err.Error(), http.StatusInternalServerError)
	}

	if err := a.Srv().Store.Command().PermanentDeleteByTeam(team.Id); err != nil {
		return model.NewAppError("PermanentDeleteTeam", "app.team.permanentdeleteteam.internal_error", nil, err.Error(), http.StatusInternalServerError)
	}

	if err := a.Srv().Store.Team().PermanentDelete(team.Id); err != nil {
		return model.NewAppError("PermanentDeleteTeam", "app.team.permanent_delete.app_error", nil, err.Error(), http.StatusInternalServerError)
	}

	a.sendTeamEvent(team, model.WEBSOCKET_EVENT_DELETE_TEAM)

	return nil
}

func (a *App) SoftDeleteTeam(teamID string) *model.AppError {
	team, err := a.GetTeam(teamID)
	if err != nil {
		return err
	}

	team.DeleteAt = model.GetMillis()
	team, nErr := a.Srv().Store.Team().Update(team)
	if nErr != nil {
		var invErr *store.ErrInvalidInput
		var appErr *model.AppError
		switch {
		case errors.As(nErr, &invErr):
			return model.NewAppError("SoftDeleteTeam", "app.team.update.find.app_error", nil, invErr.Error(), http.StatusBadRequest)
		case errors.As(nErr, &appErr):
			return appErr
		default:
			return model.NewAppError("SoftDeleteTeam", "app.team.update.updating.app_error", nil, nErr.Error(), http.StatusInternalServerError)
		}
	}

	a.sendTeamEvent(team, model.WEBSOCKET_EVENT_DELETE_TEAM)

	return nil
}

func (a *App) RestoreTeam(teamID string) *model.AppError {
	team, err := a.GetTeam(teamID)
	if err != nil {
		return err
	}

	team.DeleteAt = 0
	team, nErr := a.Srv().Store.Team().Update(team)
	if nErr != nil {
		var invErr *store.ErrInvalidInput
		var appErr *model.AppError
		switch {
		case errors.As(nErr, &invErr):
			return model.NewAppError("RestoreTeam", "app.team.update.find.app_error", nil, invErr.Error(), http.StatusBadRequest)
		case errors.As(nErr, &appErr):
			return appErr
		default:
			return model.NewAppError("RestoreTeam", "app.team.update.updating.app_error", nil, nErr.Error(), http.StatusInternalServerError)
		}
	}

	a.sendTeamEvent(team, model.WEBSOCKET_EVENT_RESTORE_TEAM)
	return nil
}

func (a *App) GetTeamStats(teamID string, restrictions *model.ViewUsersRestrictions) (*model.TeamStats, *model.AppError) {
	tchan := make(chan store.StoreResult, 1)
	go func() {
		totalMemberCount, err := a.Srv().Store.Team().GetTotalMemberCount(teamID, restrictions)
		tchan <- store.StoreResult{Data: totalMemberCount, NErr: err}
		close(tchan)
	}()
	achan := make(chan store.StoreResult, 1)
	go func() {
		memberCount, err := a.Srv().Store.Team().GetActiveMemberCount(teamID, restrictions)
		achan <- store.StoreResult{Data: memberCount, NErr: err}
		close(achan)
	}()

	stats := &model.TeamStats{}
	stats.TeamId = teamID

	result := <-tchan
	if result.NErr != nil {
		return nil, model.NewAppError("GetTeamStats", "app.team.get_member_count.app_error", nil, result.NErr.Error(), http.StatusInternalServerError)
	}
	stats.TotalMemberCount = result.Data.(int64)

	result = <-achan
	if result.NErr != nil {
		return nil, model.NewAppError("GetTeamStats", "app.team.get_active_member_count.app_error", nil, result.NErr.Error(), http.StatusInternalServerError)
	}
	stats.ActiveMemberCount = result.Data.(int64)

	return stats, nil
}

func (a *App) GetTeamIdFromQuery(query url.Values) (string, *model.AppError) {
	tokenID := query.Get("t")
	inviteId := query.Get("id")

	if tokenID != "" {
		token, err := a.Srv().Store.Token().GetByToken(tokenID)
		if err != nil {
			return "", model.NewAppError("GetTeamIdFromQuery", "api.oauth.singup_with_oauth.invalid_link.app_error", nil, "", http.StatusBadRequest)
		}

		if token.Type != TokenTypeTeamInvitation && token.Type != TokenTypeGuestInvitation {
			return "", model.NewAppError("GetTeamIdFromQuery", "api.oauth.singup_with_oauth.invalid_link.app_error", nil, "", http.StatusBadRequest)
		}

		if model.GetMillis()-token.CreateAt >= InvitationExpiryTime {
			a.DeleteToken(token)
			return "", model.NewAppError("GetTeamIdFromQuery", "api.oauth.singup_with_oauth.expired_link.app_error", nil, "", http.StatusBadRequest)
		}

		tokenData := model.MapFromJson(strings.NewReader(token.Extra))

		return tokenData["teamId"], nil
	}
	if inviteId != "" {
		team, err := a.Srv().Store.Team().GetByInviteId(inviteId)
		if err == nil {
			return team.Id, nil
		}
		// soft fail, so we still create user but don't auto-join team
		mlog.Warn("Error getting team by inviteId.", mlog.String("invite_id", inviteId), mlog.Err(err))
	}

	return "", nil
}

func (a *App) SanitizeTeam(session model.Session, team *model.Team) *model.Team {
	if a.SessionHasPermissionToTeam(session, team.Id, model.PERMISSION_MANAGE_TEAM) {
		return team
	}

	if a.SessionHasPermissionToTeam(session, team.Id, model.PERMISSION_INVITE_USER) {
		inviteId := team.InviteId
		team.Sanitize()
		team.InviteId = inviteId
		return team
	}

	team.Sanitize()

	return team
}

func (a *App) SanitizeTeams(session model.Session, teams []*model.Team) []*model.Team {
	for _, team := range teams {
		a.SanitizeTeam(session, team)
	}

	return teams
}

func (a *App) GetTeamIcon(team *model.Team) ([]byte, *model.AppError) {
	if *a.Config().FileSettings.DriverName == "" {
		return nil, model.NewAppError("GetTeamIcon", "api.team.get_team_icon.filesettings_no_driver.app_error", nil, "", http.StatusNotImplemented)
	}

	path := "teams/" + team.Id + "/teamIcon.png"
	data, err := a.ReadFile(path)
	if err != nil {
		return nil, model.NewAppError("GetTeamIcon", "api.team.get_team_icon.read_file.app_error", nil, err.Error(), http.StatusNotFound)
	}

	return data, nil
}

func (a *App) SetTeamIcon(teamID string, imageData *multipart.FileHeader) *model.AppError {
	file, err := imageData.Open()
	if err != nil {
		return model.NewAppError("SetTeamIcon", "api.team.set_team_icon.open.app_error", nil, err.Error(), http.StatusBadRequest)
	}
	defer file.Close()
	return a.SetTeamIconFromMultiPartFile(teamID, file)
}

func (a *App) SetTeamIconFromMultiPartFile(teamID string, file multipart.File) *model.AppError {
	team, getTeamErr := a.GetTeam(teamID)

	if getTeamErr != nil {
		return model.NewAppError("SetTeamIcon", "api.team.set_team_icon.get_team.app_error", nil, getTeamErr.Error(), http.StatusBadRequest)
	}

	if *a.Config().FileSettings.DriverName == "" {
		return model.NewAppError("setTeamIcon", "api.team.set_team_icon.storage.app_error", nil, "", http.StatusNotImplemented)
	}

	// Decode image config first to check dimensions before loading the whole thing into memory later on
	config, _, err := image.DecodeConfig(file)
	if err != nil {
		return model.NewAppError("SetTeamIcon", "api.team.set_team_icon.decode_config.app_error", nil, err.Error(), http.StatusBadRequest)
	}

	// This casting is done to prevent overflow on 32 bit systems (not needed
	// in 64 bits systems because images can't have more than 32 bits height or
	// width)
	if int64(config.Width)*int64(config.Height) > model.MaxImageSize {
		return model.NewAppError("SetTeamIcon", "api.team.set_team_icon.too_large.app_error", nil, "", http.StatusBadRequest)
	}

	file.Seek(0, 0)

	return a.SetTeamIconFromFile(team, file)
}

func (a *App) SetTeamIconFromFile(team *model.Team, file io.Reader) *model.AppError {
	// Decode image into Image object
	img, _, err := image.Decode(file)
	if err != nil {
		return model.NewAppError("SetTeamIcon", "api.team.set_team_icon.decode.app_error", nil, err.Error(), http.StatusBadRequest)
	}

	orientation, _ := getImageOrientation(file)
	img = makeImageUpright(img, orientation)

	// Scale team icon
	teamIconWidthAndHeight := 128
	img = imaging.Fill(img, teamIconWidthAndHeight, teamIconWidthAndHeight, imaging.Center, imaging.Lanczos)

	buf := new(bytes.Buffer)
	err = png.Encode(buf, img)
	if err != nil {
		return model.NewAppError("SetTeamIcon", "api.team.set_team_icon.encode.app_error", nil, err.Error(), http.StatusInternalServerError)
	}

	path := "teams/" + team.Id + "/teamIcon.png"

	if _, err := a.WriteFile(buf, path); err != nil {
		return model.NewAppError("SetTeamIcon", "api.team.set_team_icon.write_file.app_error", nil, "", http.StatusInternalServerError)
	}

	curTime := model.GetMillis()

	if err := a.Srv().Store.Team().UpdateLastTeamIconUpdate(team.Id, curTime); err != nil {
		return model.NewAppError("SetTeamIcon", "api.team.team_icon.update.app_error", nil, err.Error(), http.StatusBadRequest)
	}

	// manually set time to avoid possible cluster inconsistencies
	team.LastTeamIconUpdate = curTime

	a.sendTeamEvent(team, model.WEBSOCKET_EVENT_UPDATE_TEAM)

	return nil
}

func (a *App) RemoveTeamIcon(teamID string) *model.AppError {
	team, err := a.GetTeam(teamID)
	if err != nil {
		return model.NewAppError("RemoveTeamIcon", "api.team.remove_team_icon.get_team.app_error", nil, err.Error(), http.StatusBadRequest)
	}

	if err := a.Srv().Store.Team().UpdateLastTeamIconUpdate(teamID, 0); err != nil {
		return model.NewAppError("RemoveTeamIcon", "api.team.team_icon.update.app_error", nil, err.Error(), http.StatusBadRequest)
	}

	team.LastTeamIconUpdate = 0

	a.sendTeamEvent(team, model.WEBSOCKET_EVENT_UPDATE_TEAM)

	return nil
}

func (a *App) InvalidateAllEmailInvites() *model.AppError {
	if err := a.Srv().Store.Token().RemoveAllTokensByType(TokenTypeTeamInvitation); err != nil {
		return model.NewAppError("InvalidateAllEmailInvites", "api.team.invalidate_all_email_invites.app_error", nil, err.Error(), http.StatusBadRequest)
	}
	if err := a.Srv().Store.Token().RemoveAllTokensByType(TokenTypeGuestInvitation); err != nil {
		return model.NewAppError("InvalidateAllEmailInvites", "api.team.invalidate_all_email_invites.app_error", nil, err.Error(), http.StatusBadRequest)
	}
	return nil
}

func (a *App) ClearTeamMembersCache(teamID string) {
	perPage := 100
	page := 0

	for {
		teamMembers, err := a.Srv().Store.Team().GetMembers(teamID, page*perPage, perPage, nil)
		if err != nil {
			a.Log().Warn("error clearing cache for team members", mlog.String("team_id", teamID), mlog.String("err", err.Error()))
			break
		}

		for _, teamMember := range teamMembers {
			a.ClearSessionCacheForUser(teamMember.UserId)

			message := model.NewWebSocketEvent(model.WEBSOCKET_EVENT_MEMBERROLE_UPDATED, "", "", teamMember.UserId, nil)
			message.Add("member", teamMember.ToJson())
			a.Publish(message)
		}

		length := len(teamMembers)
		if length < perPage {
			break
		}

		page++
	}
}<|MERGE_RESOLUTION|>--- conflicted
+++ resolved
@@ -355,13 +355,8 @@
 	return model.TEAM_GUEST_ROLE_ID, model.TEAM_USER_ROLE_ID, model.TEAM_ADMIN_ROLE_ID, nil
 }
 
-<<<<<<< HEAD
-func (a *App) UpdateTeamMemberRoles(teamId string, userId string, newRoles string) (*model.TeamMember, *model.AppError) {
-	member, nErr := a.Srv().Store.Team().GetMember(sqlstore.WithMaster(context.Background()), teamId, userId)
-=======
 func (a *App) UpdateTeamMemberRoles(teamID string, userID string, newRoles string) (*model.TeamMember, *model.AppError) {
-	member, nErr := a.Srv().Store.Team().GetMember(teamID, userID)
->>>>>>> ffebfbf5
+	member, nErr := a.Srv().Store.Team().GetMember(sqlstore.WithMaster(context.Background()), teamID, userID)
 	if nErr != nil {
 		var nfErr *store.ErrNotFound
 		switch {
@@ -495,11 +490,7 @@
 
 	uchan := make(chan store.StoreResult, 1)
 	go func() {
-<<<<<<< HEAD
-		user, err := a.Srv().Store.User().Get(sqlstore.WithMaster(context.Background()), userId)
-=======
-		user, err := a.Srv().Store.User().Get(userID)
->>>>>>> ffebfbf5
+		user, err := a.Srv().Store.User().Get(sqlstore.WithMaster(context.Background()), userID)
 		uchan <- store.StoreResult{Data: user, NErr: err}
 		close(uchan)
 	}()
@@ -576,11 +567,7 @@
 
 	uchan := make(chan store.StoreResult, 1)
 	go func() {
-<<<<<<< HEAD
-		user, err := a.Srv().Store.User().Get(context.Background(), userId)
-=======
-		user, err := a.Srv().Store.User().Get(userID)
->>>>>>> ffebfbf5
+		user, err := a.Srv().Store.User().Get(context.Background(), userID)
 		uchan <- store.StoreResult{Data: user, NErr: err}
 		close(uchan)
 	}()
@@ -655,11 +642,7 @@
 
 	uchan := make(chan store.StoreResult, 1)
 	go func() {
-<<<<<<< HEAD
-		user, err := a.Srv().Store.User().Get(context.Background(), userId)
-=======
-		user, err := a.Srv().Store.User().Get(userID)
->>>>>>> ffebfbf5
+		user, err := a.Srv().Store.User().Get(context.Background(), userID)
 		uchan <- store.StoreResult{Data: user, NErr: err}
 		close(uchan)
 	}()
@@ -1015,13 +998,8 @@
 	return teams, nil
 }
 
-<<<<<<< HEAD
-func (a *App) GetTeamMember(teamId, userId string) (*model.TeamMember, *model.AppError) {
-	teamMember, err := a.Srv().Store.Team().GetMember(sqlstore.WithMaster(context.Background()), teamId, userId)
-=======
 func (a *App) GetTeamMember(teamID, userID string) (*model.TeamMember, *model.AppError) {
-	teamMember, err := a.Srv().Store.Team().GetMember(teamID, userID)
->>>>>>> ffebfbf5
+	teamMember, err := a.Srv().Store.Team().GetMember(sqlstore.WithMaster(context.Background()), teamID, userID)
 	if err != nil {
 		var nfErr *store.ErrNotFound
 		switch {
@@ -1186,11 +1164,7 @@
 
 	uchan := make(chan store.StoreResult, 1)
 	go func() {
-<<<<<<< HEAD
-		user, err := a.Srv().Store.User().Get(context.Background(), userId)
-=======
-		user, err := a.Srv().Store.User().Get(userID)
->>>>>>> ffebfbf5
+		user, err := a.Srv().Store.User().Get(context.Background(), userID)
 		uchan <- store.StoreResult{Data: user, NErr: err}
 		close(uchan)
 	}()
