--- conflicted
+++ resolved
@@ -71,7 +71,6 @@
 	return nil
 }
 
-<<<<<<< HEAD
 func (api *PluginAPI) RegisterPluginIntegration(integration *model.PluginIntegration) error {
 	return api.app.RegisterPluginIntegration(api.id, integration)
 }
@@ -79,7 +78,8 @@
 func (api *PluginAPI) UnregisterPluginIntegration(location, requestURL string) error {
 	api.app.UnregisterPluginIntegration(api.id, location, requestURL)
 	return nil
-=======
+}
+
 func (api *PluginAPI) ExecuteSlashCommand(commandArgs *model.CommandArgs) (*model.CommandResponse, error) {
 	user, appErr := api.app.GetUser(commandArgs.UserId)
 	if appErr != nil {
@@ -92,7 +92,6 @@
 		return response, appErr
 	}
 	return response, nil
->>>>>>> 3124b812
 }
 
 func (api *PluginAPI) GetSession(sessionId string) (*model.Session, *model.AppError) {
