// Copyright (c) 2015-present Mattermost, Inc. All Rights Reserved.
// See LICENSE.txt for license information.

package app

import (
	"context"
	"errors"
	"fmt"
	"net/http"
	"strings"
	"time"

	"github.com/mattermost/mattermost-server/v5/mlog"
	"github.com/mattermost/mattermost-server/v5/model"
	"github.com/mattermost/mattermost-server/v5/plugin"
	"github.com/mattermost/mattermost-server/v5/store"
	"github.com/mattermost/mattermost-server/v5/store/sqlstore"
	"github.com/mattermost/mattermost-server/v5/utils"
)

// CreateDefaultChannels creates channels in the given team for each channel returned by (*App).DefaultChannelNames.
//
func (a *App) CreateDefaultChannels(teamID string) ([]*model.Channel, *model.AppError) {
	displayNames := map[string]string{
		"town-square": utils.T("api.channel.create_default_channels.town_square"),
		"off-topic":   utils.T("api.channel.create_default_channels.off_topic"),
	}
	channels := []*model.Channel{}
	defaultChannelNames := a.DefaultChannelNames()
	for _, name := range defaultChannelNames {
		displayName := utils.TDefault(displayNames[name], name)
		channel := &model.Channel{DisplayName: displayName, Name: name, Type: model.CHANNEL_OPEN, TeamId: teamID}
		if _, err := a.CreateChannel(channel, false); err != nil {
			return nil, err
		}
		channels = append(channels, channel)
	}
	return channels, nil
}

// DefaultChannelNames returns the list of system-wide default channel names.
//
// By default the list will be (not necessarily in this order):
//	['town-square', 'off-topic']
// However, if TeamSettings.ExperimentalDefaultChannels contains a list of channels then that list will replace
// 'off-topic' and be included in the return results in addition to 'town-square'. For example:
//	['town-square', 'game-of-thrones', 'wow']
//
func (a *App) DefaultChannelNames() []string {
	names := []string{"town-square"}

	if len(a.Config().TeamSettings.ExperimentalDefaultChannels) == 0 {
		names = append(names, "off-topic")
	} else {
		seenChannels := map[string]bool{"town-square": true}
		for _, channelName := range a.Config().TeamSettings.ExperimentalDefaultChannels {
			if !seenChannels[channelName] {
				names = append(names, channelName)
				seenChannels[channelName] = true
			}
		}
	}

	return names
}

func (a *App) JoinDefaultChannels(teamID string, user *model.User, shouldBeAdmin bool, userRequestorId string) *model.AppError {
	var requestor *model.User
	var nErr error
	if userRequestorId != "" {
<<<<<<< HEAD
		requestor, nErr = a.Srv().Store.User().Get(sqlstore.WithMaster(context.Background()), userRequestorId)
=======
		requestor, nErr = a.Srv().Store.User().Get(context.Background(), userRequestorId)
>>>>>>> 9e561aa4
		if nErr != nil {
			var nfErr *store.ErrNotFound
			switch {
			case errors.As(nErr, &nfErr):
				return model.NewAppError("JoinDefaultChannels", MissingAccountError, nil, nfErr.Error(), http.StatusNotFound)
			default:
				return model.NewAppError("JoinDefaultChannels", "app.user.get.app_error", nil, nErr.Error(), http.StatusInternalServerError)
			}
		}
	}

	var err *model.AppError
	for _, channelName := range a.DefaultChannelNames() {
		channel, channelErr := a.Srv().Store.Channel().GetByName(teamID, channelName, true)
		if channelErr != nil {
			var nfErr *store.ErrNotFound
			switch {
			case errors.As(err, &nfErr):
				err = model.NewAppError("JoinDefaultChannels", "app.channel.get_by_name.missing.app_error", nil, nfErr.Error(), http.StatusNotFound)
			default:
				err = model.NewAppError("JoinDefaultChannels", "app.channel.get_by_name.existing.app_error", nil, channelErr.Error(), http.StatusInternalServerError)
			}
			continue
		}

		if channel.Type != model.CHANNEL_OPEN {
			continue
		}

		cm := &model.ChannelMember{
			ChannelId:   channel.Id,
			UserId:      user.Id,
			SchemeGuest: user.IsGuest(),
			SchemeUser:  !user.IsGuest(),
			SchemeAdmin: shouldBeAdmin,
			NotifyProps: model.GetDefaultChannelNotifyProps(),
		}

		_, nErr = a.Srv().Store.Channel().SaveMember(cm)
		if histErr := a.Srv().Store.ChannelMemberHistory().LogJoinEvent(user.Id, channel.Id, model.GetMillis()); histErr != nil {
			return model.NewAppError("JoinDefaultChannels", "app.channel_member_history.log_join_event.internal_error", nil, histErr.Error(), http.StatusInternalServerError)
		}

		if *a.Config().ServiceSettings.ExperimentalEnableDefaultChannelLeaveJoinMessages {
			if aErr := a.postJoinMessageForDefaultChannel(user, requestor, channel); aErr != nil {
				mlog.Warn("Failed to post join/leave message", mlog.Err(aErr))
			}
		}

		a.invalidateCacheForChannelMembers(channel.Id)

		message := model.NewWebSocketEvent(model.WEBSOCKET_EVENT_USER_ADDED, "", channel.Id, "", nil)
		message.Add("user_id", user.Id)
		message.Add("team_id", channel.TeamId)
		a.Publish(message)

	}

	if nErr != nil {
		var appErr *model.AppError
		var cErr *store.ErrConflict
		switch {
		case errors.As(nErr, &cErr):
			if cErr.Resource == "ChannelMembers" {
				return model.NewAppError("JoinDefaultChannels", "app.channel.save_member.exists.app_error", nil, cErr.Error(), http.StatusBadRequest)
			}
		case errors.As(nErr, &appErr):
			return appErr
		default:
			return model.NewAppError("JoinDefaultChannels", "app.channel.create_direct_channel.internal_error", nil, nErr.Error(), http.StatusInternalServerError)
		}
	}

	return nil
}

func (a *App) postJoinMessageForDefaultChannel(user *model.User, requestor *model.User, channel *model.Channel) *model.AppError {
	if channel.Name == model.DEFAULT_CHANNEL {
		if requestor == nil {
			if err := a.postJoinTeamMessage(user, channel); err != nil {
				return err
			}
		} else {
			if err := a.postAddToTeamMessage(requestor, user, channel, ""); err != nil {
				return err
			}
		}
	} else {
		if requestor == nil {
			if err := a.postJoinChannelMessage(user, channel); err != nil {
				return err
			}
		} else {
			if err := a.PostAddToChannelMessage(requestor, user, channel, ""); err != nil {
				return err
			}
		}
	}

	return nil
}

func (a *App) CreateChannelWithUser(channel *model.Channel, userID string) (*model.Channel, *model.AppError) {
	if channel.IsGroupOrDirect() {
		return nil, model.NewAppError("CreateChannelWithUser", "api.channel.create_channel.direct_channel.app_error", nil, "", http.StatusBadRequest)
	}

	if channel.TeamId == "" {
		return nil, model.NewAppError("CreateChannelWithUser", "app.channel.create_channel.no_team_id.app_error", nil, "", http.StatusBadRequest)
	}

	// Get total number of channels on current team
	count, err := a.GetNumberOfChannelsOnTeam(channel.TeamId)
	if err != nil {
		return nil, err
	}

	if int64(count+1) > *a.Config().TeamSettings.MaxChannelsPerTeam {
		return nil, model.NewAppError("CreateChannelWithUser", "api.channel.create_channel.max_channel_limit.app_error", map[string]interface{}{"MaxChannelsPerTeam": *a.Config().TeamSettings.MaxChannelsPerTeam}, "", http.StatusBadRequest)
	}

	channel.CreatorId = userID

	rchannel, err := a.CreateChannel(channel, true)
	if err != nil {
		return nil, err
	}

	var user *model.User
	if user, err = a.GetUser(userID); err != nil {
		return nil, err
	}

	a.postJoinChannelMessage(user, channel)

	message := model.NewWebSocketEvent(model.WEBSOCKET_EVENT_CHANNEL_CREATED, "", "", userID, nil)
	message.Add("channel_id", channel.Id)
	message.Add("team_id", channel.TeamId)
	a.Publish(message)

	return rchannel, nil
}

// RenameChannel is used to rename the channel Name and the DisplayName fields
func (a *App) RenameChannel(channel *model.Channel, newChannelName string, newDisplayName string) (*model.Channel, *model.AppError) {
	if channel.Type == model.CHANNEL_DIRECT {
		return nil, model.NewAppError("RenameChannel", "api.channel.rename_channel.cant_rename_direct_messages.app_error", nil, "", http.StatusBadRequest)
	}

	if channel.Type == model.CHANNEL_GROUP {
		return nil, model.NewAppError("RenameChannel", "api.channel.rename_channel.cant_rename_group_messages.app_error", nil, "", http.StatusBadRequest)
	}

	channel.Name = newChannelName
	if newDisplayName != "" {
		channel.DisplayName = newDisplayName
	}

	newChannel, err := a.UpdateChannel(channel)
	if err != nil {
		return nil, err
	}

	return newChannel, nil
}

func (a *App) CreateChannel(channel *model.Channel, addMember bool) (*model.Channel, *model.AppError) {
	channel.DisplayName = strings.TrimSpace(channel.DisplayName)
	sc, nErr := a.Srv().Store.Channel().Save(channel, *a.Config().TeamSettings.MaxChannelsPerTeam)
	if nErr != nil {
		var invErr *store.ErrInvalidInput
		var cErr *store.ErrConflict
		var ltErr *store.ErrLimitExceeded
		var appErr *model.AppError
		switch {
		case errors.As(nErr, &invErr):
			switch {
			case invErr.Entity == "Channel" && invErr.Field == "DeleteAt":
				return nil, model.NewAppError("CreateChannel", "store.sql_channel.save.archived_channel.app_error", nil, "", http.StatusBadRequest)
			case invErr.Entity == "Channel" && invErr.Field == "Type":
				return nil, model.NewAppError("CreateChannel", "store.sql_channel.save.direct_channel.app_error", nil, "", http.StatusBadRequest)
			case invErr.Entity == "Channel" && invErr.Field == "Id":
				return nil, model.NewAppError("CreateChannel", "store.sql_channel.save_channel.existing.app_error", nil, "id="+invErr.Value.(string), http.StatusBadRequest)
			}
		case errors.As(nErr, &cErr):
			return sc, model.NewAppError("CreateChannel", store.ChannelExistsError, nil, cErr.Error(), http.StatusBadRequest)
		case errors.As(nErr, &ltErr):
			return nil, model.NewAppError("CreateChannel", "store.sql_channel.save_channel.limit.app_error", nil, ltErr.Error(), http.StatusBadRequest)
		case errors.As(nErr, &appErr): // in case we haven't converted to plain error.
			return nil, appErr
		default: // last fallback in case it doesn't map to an existing app error.
			return nil, model.NewAppError("CreateChannel", "app.channel.create_channel.internal_error", nil, nErr.Error(), http.StatusInternalServerError)
		}
	}

	if addMember {
		user, nErr := a.Srv().Store.User().Get(context.Background(), channel.CreatorId)
		if nErr != nil {
			var nfErr *store.ErrNotFound
			switch {
			case errors.As(nErr, &nfErr):
				return nil, model.NewAppError("CreateChannel", MissingAccountError, nil, nfErr.Error(), http.StatusNotFound)
			default:
				return nil, model.NewAppError("CreateChannel", "app.user.get.app_error", nil, nErr.Error(), http.StatusInternalServerError)
			}
		}

		cm := &model.ChannelMember{
			ChannelId:   sc.Id,
			UserId:      user.Id,
			SchemeGuest: user.IsGuest(),
			SchemeUser:  !user.IsGuest(),
			SchemeAdmin: true,
			NotifyProps: model.GetDefaultChannelNotifyProps(),
		}

		if _, nErr := a.Srv().Store.Channel().SaveMember(cm); nErr != nil {
			var appErr *model.AppError
			var cErr *store.ErrConflict
			switch {
			case errors.As(nErr, &cErr):
				switch cErr.Resource {
				case "ChannelMembers":
					return nil, model.NewAppError("CreateChannel", "app.channel.save_member.exists.app_error", nil, cErr.Error(), http.StatusBadRequest)
				}
			case errors.As(nErr, &appErr):
				return nil, appErr
			default:
				return nil, model.NewAppError("CreateChannel", "app.channel.create_direct_channel.internal_error", nil, nErr.Error(), http.StatusInternalServerError)
			}
		}

		if err := a.Srv().Store.ChannelMemberHistory().LogJoinEvent(channel.CreatorId, sc.Id, model.GetMillis()); err != nil {
			return nil, model.NewAppError("CreateChannel", "app.channel_member_history.log_join_event.internal_error", nil, err.Error(), http.StatusInternalServerError)
		}

		a.InvalidateCacheForUser(channel.CreatorId)
	}

	if pluginsEnvironment := a.GetPluginsEnvironment(); pluginsEnvironment != nil {
		a.Srv().Go(func() {
			pluginContext := a.PluginContext()
			pluginsEnvironment.RunMultiPluginHook(func(hooks plugin.Hooks) bool {
				hooks.ChannelHasBeenCreated(pluginContext, sc)
				return true
			}, plugin.ChannelHasBeenCreatedId)
		})
	}

	return sc, nil
}

func (a *App) GetOrCreateDirectChannel(userID, otherUserID string) (*model.Channel, *model.AppError) {
	channel, nErr := a.getDirectChannel(userID, otherUserID)
	if nErr != nil {
		return nil, nErr
	}

	if channel != nil {
		return channel, nil
	}

	channel, err := a.createDirectChannel(userID, otherUserID)
	if err != nil {
		if err.Id == store.ChannelExistsError {
			return channel, nil
		}
		return nil, err
	}

	a.WaitForChannelMembership(channel.Id, userID)
	a.handleCreationEvent(userID, otherUserID, channel)
	return channel, nil
}

func (a *App) getOrCreateDirectChannelWithUser(user, otherUser *model.User) (*model.Channel, *model.AppError) {
	channel, nErr := a.getDirectChannel(user.Id, otherUser.Id)
	if nErr != nil {
		return nil, nErr
	}

	if channel != nil {
		return channel, nil
	}

	channel, err := a.createDirectChannelWithUser(user, otherUser)
	if err != nil {
		if err.Id == store.ChannelExistsError {
			return channel, nil
		}
		return nil, err
	}

	a.WaitForChannelMembership(channel.Id, user.Id)
	a.handleCreationEvent(user.Id, otherUser.Id, channel)
	return channel, nil
}

func (a *App) handleCreationEvent(userID, otherUserID string, channel *model.Channel) {
	a.InvalidateCacheForUser(userID)
	a.InvalidateCacheForUser(otherUserID)

	if pluginsEnvironment := a.GetPluginsEnvironment(); pluginsEnvironment != nil {
		a.Srv().Go(func() {
			pluginContext := a.PluginContext()
			pluginsEnvironment.RunMultiPluginHook(func(hooks plugin.Hooks) bool {
				hooks.ChannelHasBeenCreated(pluginContext, channel)
				return true
			}, plugin.ChannelHasBeenCreatedId)
		})
	}

	message := model.NewWebSocketEvent(model.WEBSOCKET_EVENT_DIRECT_ADDED, "", channel.Id, "", nil)
	message.Add("teammate_id", otherUserID)
	a.Publish(message)
}

func (a *App) createDirectChannel(userID, otherUserID string) (*model.Channel, *model.AppError) {
	users, err := a.Srv().Store.User().GetMany(context.Background(), []string{userID, otherUserID})
	if err != nil {
		return nil, model.NewAppError("CreateDirectChannel", "api.channel.create_direct_channel.invalid_user.app_error", nil, err.Error(), http.StatusBadRequest)
	}

	if len(users) == 0 {
		return nil, model.NewAppError("CreateDirectChannel", "api.channel.create_direct_channel.invalid_user.app_error", nil, fmt.Sprintf("No users found for ids: %s. %s", userID, otherUserID), http.StatusBadRequest)
	}

	// We are doing this because we allow a user to create a direct channel with themselves
	if userID == otherUserID {
		users = append(users, users[0])
	}

	// After we counted for direct channels with the same user, if we do not have two users then we failed to find one
	if len(users) != 2 {
		return nil, model.NewAppError("CreateDirectChannel", "api.channel.create_direct_channel.invalid_user.app_error", nil, fmt.Sprintf("No users found for ids: %s. %s", userID, otherUserID), http.StatusBadRequest)
	}

	// The potential swap dance bellow is necessary in order to guarantee determinism when creating a direct channel.
	// When we query the database for some given user ids, the database result is not deterministic, meaning we can get
	// the same results but in different order. In order to conform the contract of Channel.CreateDirectChannel method
	// bellow we need to identify which user is who.
	user := users[0]
	otherUser := users[1]
	if user.Id != userID {
		user = users[1]
		otherUser = users[0]
	}
	return a.createDirectChannelWithUser(user, otherUser)
}

func (a *App) createDirectChannelWithUser(user, otherUser *model.User) (*model.Channel, *model.AppError) {
	channel, nErr := a.Srv().Store.Channel().CreateDirectChannel(user, otherUser)
	if nErr != nil {
		var invErr *store.ErrInvalidInput
		var cErr *store.ErrConflict
		var ltErr *store.ErrLimitExceeded
		var appErr *model.AppError
		switch {
		case errors.As(nErr, &invErr):
			switch {
			case invErr.Entity == "Channel" && invErr.Field == "DeleteAt":
				return nil, model.NewAppError("createDirectChannelWithUser", "store.sql_channel.save.archived_channel.app_error", nil, "", http.StatusBadRequest)
			case invErr.Entity == "Channel" && invErr.Field == "Type":
				return nil, model.NewAppError("createDirectChannelWithUser", "store.sql_channel.save_direct_channel.not_direct.app_error", nil, "", http.StatusBadRequest)
			case invErr.Entity == "Channel" && invErr.Field == "Id":
				return nil, model.NewAppError("SqlChannelStore.Save", "store.sql_channel.save_channel.existing.app_error", nil, "id="+invErr.Value.(string), http.StatusBadRequest)
			}
		case errors.As(nErr, &cErr):
			switch cErr.Resource {
			case "Channel":
				return channel, model.NewAppError("createDirectChannelWithUser", store.ChannelExistsError, nil, cErr.Error(), http.StatusBadRequest)
			case "ChannelMembers":
				return nil, model.NewAppError("createDirectChannelWithUser", "app.channel.save_member.exists.app_error", nil, cErr.Error(), http.StatusBadRequest)
			}
		case errors.As(nErr, &ltErr):
			return nil, model.NewAppError("createDirectChannelWithUser", "store.sql_channel.save_channel.limit.app_error", nil, ltErr.Error(), http.StatusBadRequest)
		case errors.As(nErr, &appErr): // in case we haven't converted to plain error.
			return nil, appErr
		default: // last fallback in case it doesn't map to an existing app error.
			return nil, model.NewAppError("createDirectChannelWithUser", "app.channel.create_direct_channel.internal_error", nil, nErr.Error(), http.StatusInternalServerError)
		}
	}

	if err := a.Srv().Store.ChannelMemberHistory().LogJoinEvent(user.Id, channel.Id, model.GetMillis()); err != nil {
		return nil, model.NewAppError("createDirectChannelWithUser", "app.channel_member_history.log_join_event.internal_error", nil, err.Error(), http.StatusInternalServerError)
	}
	if user.Id != otherUser.Id {
		if err := a.Srv().Store.ChannelMemberHistory().LogJoinEvent(otherUser.Id, channel.Id, model.GetMillis()); err != nil {
			return nil, model.NewAppError("createDirectChannelWithUser", "app.channel_member_history.log_join_event.internal_error", nil, err.Error(), http.StatusInternalServerError)
		}
	}

	return channel, nil
}

func (a *App) WaitForChannelMembership(channelId string, userID string) {
	if len(a.Config().SqlSettings.DataSourceReplicas) == 0 {
		return
	}

	now := model.GetMillis()

	for model.GetMillis()-now < 12000 {

		time.Sleep(100 * time.Millisecond)

		_, err := a.Srv().Store.Channel().GetMember(channelId, userID)

		// If the membership was found then return
		if err == nil {
			return
		}

		// If we received an error, but it wasn't a missing channel member then return
		var nfErr *store.ErrNotFound
		if !errors.As(err, &nfErr) {
			return
		}
	}

	mlog.Error("WaitForChannelMembership giving up", mlog.String("channel_id", channelId), mlog.String("user_id", userID))
}

func (a *App) CreateGroupChannel(userIDs []string, creatorId string) (*model.Channel, *model.AppError) {
	channel, err := a.createGroupChannel(userIDs)
	if err != nil {
		if err.Id == store.ChannelExistsError {
			return channel, nil
		}
		return nil, err
	}

	for _, userID := range userIDs {
		if userID == creatorId {
			a.WaitForChannelMembership(channel.Id, creatorId)
		}

		a.InvalidateCacheForUser(userID)
	}

	message := model.NewWebSocketEvent(model.WEBSOCKET_EVENT_GROUP_ADDED, "", channel.Id, "", nil)
	message.Add("teammate_ids", model.ArrayToJson(userIDs))
	a.Publish(message)

	return channel, nil
}

func (a *App) createGroupChannel(userIDs []string) (*model.Channel, *model.AppError) {
	if len(userIDs) > model.CHANNEL_GROUP_MAX_USERS || len(userIDs) < model.CHANNEL_GROUP_MIN_USERS {
		return nil, model.NewAppError("CreateGroupChannel", "api.channel.create_group.bad_size.app_error", nil, "", http.StatusBadRequest)
	}

	users, err := a.Srv().Store.User().GetProfileByIds(context.Background(), userIDs, nil, true)
	if err != nil {
		return nil, model.NewAppError("createGroupChannel", "app.user.get_profiles.app_error", nil, err.Error(), http.StatusInternalServerError)
	}

	if len(users) != len(userIDs) {
		return nil, model.NewAppError("CreateGroupChannel", "api.channel.create_group.bad_user.app_error", nil, "user_ids="+model.ArrayToJson(userIDs), http.StatusBadRequest)
	}

	group := &model.Channel{
		Name:        model.GetGroupNameFromUserIds(userIDs),
		DisplayName: model.GetGroupDisplayNameFromUsers(users, true),
		Type:        model.CHANNEL_GROUP,
	}

	channel, nErr := a.Srv().Store.Channel().Save(group, *a.Config().TeamSettings.MaxChannelsPerTeam)
	if nErr != nil {
		var invErr *store.ErrInvalidInput
		var cErr *store.ErrConflict
		var ltErr *store.ErrLimitExceeded
		var appErr *model.AppError
		switch {
		case errors.As(nErr, &invErr):
			switch {
			case invErr.Entity == "Channel" && invErr.Field == "DeleteAt":
				return nil, model.NewAppError("CreateChannel", "store.sql_channel.save.archived_channel.app_error", nil, "", http.StatusBadRequest)
			case invErr.Entity == "Channel" && invErr.Field == "Type":
				return nil, model.NewAppError("CreateChannel", "store.sql_channel.save.direct_channel.app_error", nil, "", http.StatusBadRequest)
			case invErr.Entity == "Channel" && invErr.Field == "Id":
				return nil, model.NewAppError("CreateChannel", "store.sql_channel.save_channel.existing.app_error", nil, "id="+invErr.Value.(string), http.StatusBadRequest)
			}
		case errors.As(nErr, &cErr):
			return channel, model.NewAppError("CreateChannel", store.ChannelExistsError, nil, cErr.Error(), http.StatusBadRequest)
		case errors.As(nErr, &ltErr):
			return nil, model.NewAppError("CreateChannel", "store.sql_channel.save_channel.limit.app_error", nil, ltErr.Error(), http.StatusBadRequest)
		case errors.As(nErr, &appErr): // in case we haven't converted to plain error.
			return nil, appErr
		default: // last fallback in case it doesn't map to an existing app error.
			return nil, model.NewAppError("CreateChannel", "app.channel.create_channel.internal_error", nil, nErr.Error(), http.StatusInternalServerError)
		}
	}

	for _, user := range users {
		cm := &model.ChannelMember{
			UserId:      user.Id,
			ChannelId:   group.Id,
			NotifyProps: model.GetDefaultChannelNotifyProps(),
			SchemeGuest: user.IsGuest(),
			SchemeUser:  !user.IsGuest(),
		}

		if _, nErr = a.Srv().Store.Channel().SaveMember(cm); nErr != nil {
			var appErr *model.AppError
			var cErr *store.ErrConflict
			switch {
			case errors.As(nErr, &cErr):
				switch cErr.Resource {
				case "ChannelMembers":
					return nil, model.NewAppError("createGroupChannel", "app.channel.save_member.exists.app_error", nil, cErr.Error(), http.StatusBadRequest)
				}
			case errors.As(nErr, &appErr):
				return nil, appErr
			default:
				return nil, model.NewAppError("createGroupChannel", "app.channel.create_direct_channel.internal_error", nil, nErr.Error(), http.StatusInternalServerError)
			}
		}
		if err := a.Srv().Store.ChannelMemberHistory().LogJoinEvent(user.Id, channel.Id, model.GetMillis()); err != nil {
			return nil, model.NewAppError("createGroupChannel", "app.channel_member_history.log_join_event.internal_error", nil, err.Error(), http.StatusInternalServerError)
		}
	}

	return channel, nil
}

func (a *App) GetGroupChannel(userIDs []string) (*model.Channel, *model.AppError) {
	if len(userIDs) > model.CHANNEL_GROUP_MAX_USERS || len(userIDs) < model.CHANNEL_GROUP_MIN_USERS {
		return nil, model.NewAppError("GetGroupChannel", "api.channel.create_group.bad_size.app_error", nil, "", http.StatusBadRequest)
	}

	users, err := a.Srv().Store.User().GetProfileByIds(context.Background(), userIDs, nil, true)
	if err != nil {
		return nil, model.NewAppError("GetGroupChannel", "app.user.get_profiles.app_error", nil, err.Error(), http.StatusInternalServerError)
	}

	if len(users) != len(userIDs) {
		return nil, model.NewAppError("GetGroupChannel", "api.channel.create_group.bad_user.app_error", nil, "user_ids="+model.ArrayToJson(userIDs), http.StatusBadRequest)
	}

	channel, appErr := a.GetChannelByName(model.GetGroupNameFromUserIds(userIDs), "", true)
	if appErr != nil {
		return nil, appErr
	}

	return channel, nil
}

// UpdateChannel updates a given channel by its Id. It also publishes the CHANNEL_UPDATED event.
func (a *App) UpdateChannel(channel *model.Channel) (*model.Channel, *model.AppError) {
	_, err := a.Srv().Store.Channel().Update(channel)
	if err != nil {
		var appErr *model.AppError
		var invErr *store.ErrInvalidInput
		switch {
		case errors.As(err, &invErr):
			return nil, model.NewAppError("UpdateChannel", "app.channel.update.bad_id", nil, invErr.Error(), http.StatusBadRequest)
		case errors.As(err, &appErr):
			return nil, appErr
		default:
			return nil, model.NewAppError("UpdateChannel", "app.channel.update_channel.internal_error", nil, err.Error(), http.StatusInternalServerError)
		}
	}

	a.invalidateCacheForChannel(channel)

	messageWs := model.NewWebSocketEvent(model.WEBSOCKET_EVENT_CHANNEL_UPDATED, "", channel.Id, "", nil)
	messageWs.Add("channel", channel.ToJson())
	a.Publish(messageWs)

	return channel, nil
}

// CreateChannelScheme creates a new Scheme of scope channel and assigns it to the channel.
func (a *App) CreateChannelScheme(channel *model.Channel) (*model.Scheme, *model.AppError) {
	scheme, err := a.CreateScheme(&model.Scheme{
		Name:        model.NewId(),
		DisplayName: model.NewId(),
		Scope:       model.SCHEME_SCOPE_CHANNEL,
	})
	if err != nil {
		return nil, err
	}

	channel.SchemeId = &scheme.Id
	if _, err := a.UpdateChannelScheme(channel); err != nil {
		return nil, err
	}
	return scheme, nil
}

// DeleteChannelScheme deletes a channels scheme and sets its SchemeId to nil.
func (a *App) DeleteChannelScheme(channel *model.Channel) (*model.Channel, *model.AppError) {
	if channel.SchemeId != nil && *channel.SchemeId != "" {
		if _, err := a.DeleteScheme(*channel.SchemeId); err != nil {
			return nil, err
		}
	}
	channel.SchemeId = nil
	return a.UpdateChannelScheme(channel)
}

// UpdateChannelScheme saves the new SchemeId of the channel passed.
func (a *App) UpdateChannelScheme(channel *model.Channel) (*model.Channel, *model.AppError) {
	var oldChannel *model.Channel
	var err *model.AppError
	if oldChannel, err = a.GetChannel(channel.Id); err != nil {
		return nil, err
	}

	oldChannel.SchemeId = channel.SchemeId
	return a.UpdateChannel(oldChannel)
}

func (a *App) UpdateChannelPrivacy(oldChannel *model.Channel, user *model.User) (*model.Channel, *model.AppError) {
	channel, err := a.UpdateChannel(oldChannel)
	if err != nil {
		return channel, err
	}

	if err := a.postChannelPrivacyMessage(user, channel); err != nil {
		if channel.Type == model.CHANNEL_OPEN {
			channel.Type = model.CHANNEL_PRIVATE
		} else {
			channel.Type = model.CHANNEL_OPEN
		}
		// revert to previous channel privacy
		a.UpdateChannel(channel)
		return channel, err
	}

	a.invalidateCacheForChannel(channel)

	messageWs := model.NewWebSocketEvent(model.WEBSOCKET_EVENT_CHANNEL_CONVERTED, channel.TeamId, "", "", nil)
	messageWs.Add("channel_id", channel.Id)
	a.Publish(messageWs)

	return channel, nil
}

func (a *App) postChannelPrivacyMessage(user *model.User, channel *model.Channel) *model.AppError {
	message := (map[string]string{
		model.CHANNEL_OPEN:    utils.T("api.channel.change_channel_privacy.private_to_public"),
		model.CHANNEL_PRIVATE: utils.T("api.channel.change_channel_privacy.public_to_private"),
	})[channel.Type]
	post := &model.Post{
		ChannelId: channel.Id,
		Message:   message,
		Type:      model.POST_CHANGE_CHANNEL_PRIVACY,
		UserId:    user.Id,
		Props: model.StringInterface{
			"username": user.Username,
		},
	}

	if _, err := a.CreatePost(post, channel, false, true); err != nil {
		return model.NewAppError("postChannelPrivacyMessage", "api.channel.post_channel_privacy_message.error", nil, err.Error(), http.StatusInternalServerError)
	}

	return nil
}

func (a *App) RestoreChannel(channel *model.Channel, userID string) (*model.Channel, *model.AppError) {
	if channel.DeleteAt == 0 {
		return nil, model.NewAppError("restoreChannel", "api.channel.restore_channel.restored.app_error", nil, "", http.StatusBadRequest)
	}

	if err := a.Srv().Store.Channel().Restore(channel.Id, model.GetMillis()); err != nil {
		return nil, model.NewAppError("RestoreChannel", "app.channel.restore.app_error", nil, err.Error(), http.StatusInternalServerError)
	}
	channel.DeleteAt = 0
	a.invalidateCacheForChannel(channel)

	message := model.NewWebSocketEvent(model.WEBSOCKET_EVENT_CHANNEL_RESTORED, channel.TeamId, "", "", nil)
	message.Add("channel_id", channel.Id)
	a.Publish(message)

	user, nErr := a.Srv().Store.User().Get(context.Background(), userID)
	if nErr != nil {
		var nfErr *store.ErrNotFound
		switch {
		case errors.As(nErr, &nfErr):
			return nil, model.NewAppError("RestoreChannel", MissingAccountError, nil, nfErr.Error(), http.StatusNotFound)
		default:
			return nil, model.NewAppError("RestoreChannel", "app.user.get.app_error", nil, nErr.Error(), http.StatusInternalServerError)
		}
	}

	if user != nil {
		T := utils.GetUserTranslations(user.Locale)

		post := &model.Post{
			ChannelId: channel.Id,
			Message:   T("api.channel.restore_channel.unarchived", map[string]interface{}{"Username": user.Username}),
			Type:      model.POST_CHANNEL_RESTORED,
			UserId:    userID,
			Props: model.StringInterface{
				"username": user.Username,
			},
		}

		if _, err := a.CreatePost(post, channel, false, true); err != nil {
			mlog.Warn("Failed to post unarchive message", mlog.Err(err))
		}
	}

	return channel, nil
}

func (a *App) PatchChannel(channel *model.Channel, patch *model.ChannelPatch, userID string) (*model.Channel, *model.AppError) {
	oldChannelDisplayName := channel.DisplayName
	oldChannelHeader := channel.Header
	oldChannelPurpose := channel.Purpose

	channel.Patch(patch)
	channel, err := a.UpdateChannel(channel)
	if err != nil {
		return nil, err
	}

	if oldChannelDisplayName != channel.DisplayName {
		if err = a.PostUpdateChannelDisplayNameMessage(userID, channel, oldChannelDisplayName, channel.DisplayName); err != nil {
			mlog.Warn(err.Error())
		}
	}

	if channel.Header != oldChannelHeader {
		if err = a.PostUpdateChannelHeaderMessage(userID, channel, oldChannelHeader, channel.Header); err != nil {
			mlog.Warn(err.Error())
		}
	}

	if channel.Purpose != oldChannelPurpose {
		if err = a.PostUpdateChannelPurposeMessage(userID, channel, oldChannelPurpose, channel.Purpose); err != nil {
			mlog.Warn(err.Error())
		}
	}

	return channel, nil
}

// GetSchemeRolesForChannel Checks if a channel or its team has an override scheme for channel roles and returns the scheme roles or default channel roles.
func (a *App) GetSchemeRolesForChannel(channelId string) (guestRoleName, userRoleName, adminRoleName string, err *model.AppError) {
	channel, err := a.GetChannel(channelId)
	if err != nil {
		return
	}

	if channel.SchemeId != nil && *channel.SchemeId != "" {
		var scheme *model.Scheme
		scheme, err = a.GetScheme(*channel.SchemeId)
		if err != nil {
			return
		}

		guestRoleName = scheme.DefaultChannelGuestRole
		userRoleName = scheme.DefaultChannelUserRole
		adminRoleName = scheme.DefaultChannelAdminRole

		return
	}

	return a.GetTeamSchemeChannelRoles(channel.TeamId)
}

// GetTeamSchemeChannelRoles Checks if a team has an override scheme and returns the scheme channel role names or default channel role names.
func (a *App) GetTeamSchemeChannelRoles(teamID string) (guestRoleName, userRoleName, adminRoleName string, err *model.AppError) {
	team, err := a.GetTeam(teamID)
	if err != nil {
		return
	}

	if team.SchemeId != nil && *team.SchemeId != "" {
		var scheme *model.Scheme
		scheme, err = a.GetScheme(*team.SchemeId)
		if err != nil {
			return
		}

		guestRoleName = scheme.DefaultChannelGuestRole
		userRoleName = scheme.DefaultChannelUserRole
		adminRoleName = scheme.DefaultChannelAdminRole
	} else {
		guestRoleName = model.CHANNEL_GUEST_ROLE_ID
		userRoleName = model.CHANNEL_USER_ROLE_ID
		adminRoleName = model.CHANNEL_ADMIN_ROLE_ID
	}

	return
}

// GetChannelModerationsForChannel Gets a channels ChannelModerations from either the higherScoped roles or from the channel scheme roles.
func (a *App) GetChannelModerationsForChannel(channel *model.Channel) ([]*model.ChannelModeration, *model.AppError) {
	guestRoleName, memberRoleName, _, err := a.GetSchemeRolesForChannel(channel.Id)
	if err != nil {
		return nil, err
	}

	memberRole, err := a.GetRoleByName(memberRoleName)
	if err != nil {
		return nil, err
	}

	var guestRole *model.Role
	if guestRoleName != "" {
		guestRole, err = a.GetRoleByName(guestRoleName)
		if err != nil {
			return nil, err
		}
	}

	higherScopedGuestRoleName, higherScopedMemberRoleName, _, err := a.GetTeamSchemeChannelRoles(channel.TeamId)
	if err != nil {
		return nil, err
	}
	higherScopedMemberRole, err := a.GetRoleByName(higherScopedMemberRoleName)
	if err != nil {
		return nil, err
	}

	var higherScopedGuestRole *model.Role
	if higherScopedGuestRoleName != "" {
		higherScopedGuestRole, err = a.GetRoleByName(higherScopedGuestRoleName)
		if err != nil {
			return nil, err
		}
	}

	return buildChannelModerations(channel.Type, memberRole, guestRole, higherScopedMemberRole, higherScopedGuestRole), nil
}

// PatchChannelModerationsForChannel Updates a channels scheme roles based on a given ChannelModerationPatch, if the permissions match the higher scoped role the scheme is deleted.
func (a *App) PatchChannelModerationsForChannel(channel *model.Channel, channelModerationsPatch []*model.ChannelModerationPatch) ([]*model.ChannelModeration, *model.AppError) {
	higherScopedGuestRoleName, higherScopedMemberRoleName, _, err := a.GetTeamSchemeChannelRoles(channel.TeamId)
	if err != nil {
		return nil, err
	}

	higherScopedMemberRole, err := a.GetRoleByName(higherScopedMemberRoleName)
	if err != nil {
		return nil, err
	}

	var higherScopedGuestRole *model.Role
	if higherScopedGuestRoleName != "" {
		higherScopedGuestRole, err = a.GetRoleByName(higherScopedGuestRoleName)
		if err != nil {
			return nil, err
		}
	}

	higherScopedMemberPermissions := higherScopedMemberRole.GetChannelModeratedPermissions(channel.Type)

	var higherScopedGuestPermissions map[string]bool
	if higherScopedGuestRole != nil {
		higherScopedGuestPermissions = higherScopedGuestRole.GetChannelModeratedPermissions(channel.Type)
	}

	for _, moderationPatch := range channelModerationsPatch {
		if moderationPatch.Roles.Members != nil && *moderationPatch.Roles.Members && !higherScopedMemberPermissions[*moderationPatch.Name] {
			return nil, &model.AppError{Message: "Cannot add a permission that is restricted by the team or system permission scheme"}
		}
		if moderationPatch.Roles.Guests != nil && *moderationPatch.Roles.Guests && !higherScopedGuestPermissions[*moderationPatch.Name] {
			return nil, &model.AppError{Message: "Cannot add a permission that is restricted by the team or system permission scheme"}
		}
	}

	var scheme *model.Scheme
	// Channel has no scheme so create one
	if channel.SchemeId == nil || *channel.SchemeId == "" {
		scheme, err = a.CreateChannelScheme(channel)
		if err != nil {
			return nil, err
		}

		// Send a websocket event about this new role. The other new roles—member and guest—get emitted when they're updated.
		var adminRole *model.Role
		adminRole, err = a.GetRoleByName(scheme.DefaultChannelAdminRole)
		if err != nil {
			return nil, err
		}
		a.sendUpdatedRoleEvent(adminRole)

		message := model.NewWebSocketEvent(model.WEBSOCKET_EVENT_CHANNEL_SCHEME_UPDATED, "", channel.Id, "", nil)
		a.Publish(message)
		mlog.Info("Permission scheme created.", mlog.String("channel_id", channel.Id), mlog.String("channel_name", channel.Name))
	} else {
		scheme, err = a.GetScheme(*channel.SchemeId)
		if err != nil {
			return nil, err
		}
	}

	guestRoleName := scheme.DefaultChannelGuestRole
	memberRoleName := scheme.DefaultChannelUserRole
	memberRole, err := a.GetRoleByName(memberRoleName)
	if err != nil {
		return nil, err
	}

	var guestRole *model.Role
	if guestRoleName != "" {
		guestRole, err = a.GetRoleByName(guestRoleName)
		if err != nil {
			return nil, err
		}
	}

	memberRolePatch := memberRole.RolePatchFromChannelModerationsPatch(channelModerationsPatch, "members")
	var guestRolePatch *model.RolePatch
	if guestRole != nil {
		guestRolePatch = guestRole.RolePatchFromChannelModerationsPatch(channelModerationsPatch, "guests")
	}

	for _, channelModerationPatch := range channelModerationsPatch {
		permissionModified := *channelModerationPatch.Name
		if channelModerationPatch.Roles.Guests != nil && utils.StringInSlice(permissionModified, model.ChannelModeratedPermissionsChangedByPatch(guestRole, guestRolePatch)) {
			if *channelModerationPatch.Roles.Guests {
				mlog.Info("Permission enabled for guests.", mlog.String("permission", permissionModified), mlog.String("channel_id", channel.Id), mlog.String("channel_name", channel.Name))
			} else {
				mlog.Info("Permission disabled for guests.", mlog.String("permission", permissionModified), mlog.String("channel_id", channel.Id), mlog.String("channel_name", channel.Name))
			}
		}

		if channelModerationPatch.Roles.Members != nil && utils.StringInSlice(permissionModified, model.ChannelModeratedPermissionsChangedByPatch(memberRole, memberRolePatch)) {
			if *channelModerationPatch.Roles.Members {
				mlog.Info("Permission enabled for members.", mlog.String("permission", permissionModified), mlog.String("channel_id", channel.Id), mlog.String("channel_name", channel.Name))
			} else {
				mlog.Info("Permission disabled for members.", mlog.String("permission", permissionModified), mlog.String("channel_id", channel.Id), mlog.String("channel_name", channel.Name))
			}
		}
	}

	memberRolePermissionsUnmodified := len(model.ChannelModeratedPermissionsChangedByPatch(higherScopedMemberRole, memberRolePatch)) == 0
	guestRolePermissionsUnmodified := len(model.ChannelModeratedPermissionsChangedByPatch(higherScopedGuestRole, guestRolePatch)) == 0
	if memberRolePermissionsUnmodified && guestRolePermissionsUnmodified {
		// The channel scheme matches the permissions of its higherScoped scheme so delete the scheme
		if _, err = a.DeleteChannelScheme(channel); err != nil {
			return nil, err
		}

		message := model.NewWebSocketEvent(model.WEBSOCKET_EVENT_CHANNEL_SCHEME_UPDATED, "", channel.Id, "", nil)
		a.Publish(message)

		memberRole = higherScopedMemberRole
		guestRole = higherScopedGuestRole
		mlog.Info("Permission scheme deleted.", mlog.String("channel_id", channel.Id), mlog.String("channel_name", channel.Name))
	} else {
		memberRole, err = a.PatchRole(memberRole, memberRolePatch)
		if err != nil {
			return nil, err
		}
		guestRole, err = a.PatchRole(guestRole, guestRolePatch)
		if err != nil {
			return nil, err
		}
	}

	return buildChannelModerations(channel.Type, memberRole, guestRole, higherScopedMemberRole, higherScopedGuestRole), nil
}

func buildChannelModerations(channelType string, memberRole *model.Role, guestRole *model.Role, higherScopedMemberRole *model.Role, higherScopedGuestRole *model.Role) []*model.ChannelModeration {
	var memberPermissions, guestPermissions, higherScopedMemberPermissions, higherScopedGuestPermissions map[string]bool
	if memberRole != nil {
		memberPermissions = memberRole.GetChannelModeratedPermissions(channelType)
	}
	if guestRole != nil {
		guestPermissions = guestRole.GetChannelModeratedPermissions(channelType)
	}
	if higherScopedMemberRole != nil {
		higherScopedMemberPermissions = higherScopedMemberRole.GetChannelModeratedPermissions(channelType)
	}
	if higherScopedGuestRole != nil {
		higherScopedGuestPermissions = higherScopedGuestRole.GetChannelModeratedPermissions(channelType)
	}

	var channelModerations []*model.ChannelModeration
	for _, permissionKey := range model.ChannelModeratedPermissions {
		roles := &model.ChannelModeratedRoles{}

		roles.Members = &model.ChannelModeratedRole{
			Value:   memberPermissions[permissionKey],
			Enabled: higherScopedMemberPermissions[permissionKey],
		}

		if permissionKey == "manage_members" {
			roles.Guests = nil
		} else {
			roles.Guests = &model.ChannelModeratedRole{
				Value:   guestPermissions[permissionKey],
				Enabled: higherScopedGuestPermissions[permissionKey],
			}
		}

		moderation := &model.ChannelModeration{
			Name:  permissionKey,
			Roles: roles,
		}

		channelModerations = append(channelModerations, moderation)
	}

	return channelModerations
}

func (a *App) UpdateChannelMemberRoles(channelId string, userID string, newRoles string) (*model.ChannelMember, *model.AppError) {
	var member *model.ChannelMember
	var err *model.AppError
	if member, err = a.GetChannelMember(channelId, userID); err != nil {
		return nil, err
	}

	schemeGuestRole, schemeUserRole, schemeAdminRole, err := a.GetSchemeRolesForChannel(channelId)
	if err != nil {
		return nil, err
	}

	prevSchemeGuestValue := member.SchemeGuest

	var newExplicitRoles []string
	member.SchemeGuest = false
	member.SchemeUser = false
	member.SchemeAdmin = false

	for _, roleName := range strings.Fields(newRoles) {
		var role *model.Role
		role, err = a.GetRoleByName(roleName)
		if err != nil {
			err.StatusCode = http.StatusBadRequest
			return nil, err
		}

		if !role.SchemeManaged {
			// The role is not scheme-managed, so it's OK to apply it to the explicit roles field.
			newExplicitRoles = append(newExplicitRoles, roleName)
		} else {
			// The role is scheme-managed, so need to check if it is part of the scheme for this channel or not.
			switch roleName {
			case schemeAdminRole:
				member.SchemeAdmin = true
			case schemeUserRole:
				member.SchemeUser = true
			case schemeGuestRole:
				member.SchemeGuest = true
			default:
				// If not part of the scheme for this channel, then it is not allowed to apply it as an explicit role.
				return nil, model.NewAppError("UpdateChannelMemberRoles", "api.channel.update_channel_member_roles.scheme_role.app_error", nil, "role_name="+roleName, http.StatusBadRequest)
			}
		}
	}

	if member.SchemeUser && member.SchemeGuest {
		return nil, model.NewAppError("UpdateChannelMemberRoles", "api.channel.update_channel_member_roles.guest_and_user.app_error", nil, "", http.StatusBadRequest)
	}

	if prevSchemeGuestValue != member.SchemeGuest {
		return nil, model.NewAppError("UpdateChannelMemberRoles", "api.channel.update_channel_member_roles.changing_guest_role.app_error", nil, "", http.StatusBadRequest)
	}

	member.ExplicitRoles = strings.Join(newExplicitRoles, " ")

	return a.updateChannelMember(member)
}

func (a *App) UpdateChannelMemberSchemeRoles(channelId string, userID string, isSchemeGuest bool, isSchemeUser bool, isSchemeAdmin bool) (*model.ChannelMember, *model.AppError) {
	member, err := a.GetChannelMember(channelId, userID)
	if err != nil {
		return nil, err
	}

	member.SchemeAdmin = isSchemeAdmin
	member.SchemeUser = isSchemeUser
	member.SchemeGuest = isSchemeGuest

	if member.SchemeUser && member.SchemeGuest {
		return nil, model.NewAppError("UpdateChannelMemberSchemeRoles", "api.channel.update_channel_member_roles.guest_and_user.app_error", nil, "", http.StatusBadRequest)
	}

	// If the migration is not completed, we also need to check the default channel_admin/channel_user roles are not present in the roles field.
	if err = a.IsPhase2MigrationCompleted(); err != nil {
		member.ExplicitRoles = RemoveRoles([]string{model.CHANNEL_GUEST_ROLE_ID, model.CHANNEL_USER_ROLE_ID, model.CHANNEL_ADMIN_ROLE_ID}, member.ExplicitRoles)
	}

	return a.updateChannelMember(member)
}

func (a *App) UpdateChannelMemberNotifyProps(data map[string]string, channelId string, userID string) (*model.ChannelMember, *model.AppError) {
	var member *model.ChannelMember
	var err *model.AppError
	if member, err = a.GetChannelMember(channelId, userID); err != nil {
		return nil, err
	}

	// update whichever notify properties have been provided, but don't change the others
	if markUnread, exists := data[model.MARK_UNREAD_NOTIFY_PROP]; exists {
		member.NotifyProps[model.MARK_UNREAD_NOTIFY_PROP] = markUnread
	}

	if desktop, exists := data[model.DESKTOP_NOTIFY_PROP]; exists {
		member.NotifyProps[model.DESKTOP_NOTIFY_PROP] = desktop
	}

	if email, exists := data[model.EMAIL_NOTIFY_PROP]; exists {
		member.NotifyProps[model.EMAIL_NOTIFY_PROP] = email
	}

	if push, exists := data[model.PUSH_NOTIFY_PROP]; exists {
		member.NotifyProps[model.PUSH_NOTIFY_PROP] = push
	}

	if ignoreChannelMentions, exists := data[model.IGNORE_CHANNEL_MENTIONS_NOTIFY_PROP]; exists {
		member.NotifyProps[model.IGNORE_CHANNEL_MENTIONS_NOTIFY_PROP] = ignoreChannelMentions
	}

	member, err = a.updateChannelMember(member)
	if err != nil {
		return nil, err
	}

	a.invalidateCacheForChannelMembersNotifyProps(member.ChannelId)

	return member, nil
}

func (a *App) updateChannelMember(member *model.ChannelMember) (*model.ChannelMember, *model.AppError) {
	member, nErr := a.Srv().Store.Channel().UpdateMember(member)
	if nErr != nil {
		var appErr *model.AppError
		var nfErr *store.ErrNotFound
		switch {
		case errors.As(nErr, &appErr):
			return nil, appErr
		case errors.As(nErr, &nfErr):
			return nil, model.NewAppError("updateChannelMember", MissingChannelMemberError, nil, nfErr.Error(), http.StatusNotFound)
		default:
			return nil, model.NewAppError("updateChannelMember", "app.channel.get_member.app_error", nil, nErr.Error(), http.StatusInternalServerError)
		}
	}

	a.InvalidateCacheForUser(member.UserId)

	// Notify the clients that the member notify props changed
	evt := model.NewWebSocketEvent(model.WEBSOCKET_EVENT_CHANNEL_MEMBER_UPDATED, "", "", member.UserId, nil)
	evt.Add("channelMember", member.ToJson())
	a.Publish(evt)

	return member, nil
}

func (a *App) DeleteChannel(channel *model.Channel, userID string) *model.AppError {
	ihc := make(chan store.StoreResult, 1)
	ohc := make(chan store.StoreResult, 1)

	go func() {
		webhooks, err := a.Srv().Store.Webhook().GetIncomingByChannel(channel.Id)
		ihc <- store.StoreResult{Data: webhooks, NErr: err}
		close(ihc)
	}()

	go func() {
		outgoingHooks, err := a.Srv().Store.Webhook().GetOutgoingByChannel(channel.Id, -1, -1)
		ohc <- store.StoreResult{Data: outgoingHooks, NErr: err}
		close(ohc)
	}()

	var user *model.User
	if userID != "" {
		var nErr error
		user, nErr = a.Srv().Store.User().Get(context.Background(), userID)
		if nErr != nil {
			var nfErr *store.ErrNotFound
			switch {
			case errors.As(nErr, &nfErr):
				return model.NewAppError("DeleteChannel", MissingAccountError, nil, nfErr.Error(), http.StatusNotFound)
			default:
				return model.NewAppError("DeleteChannel", "app.user.get.app_error", nil, nErr.Error(), http.StatusInternalServerError)
			}
		}
	}

	ihcresult := <-ihc
	if ihcresult.NErr != nil {
		return model.NewAppError("DeleteChannel", "app.webhooks.get_incoming_by_channel.app_error", nil, ihcresult.NErr.Error(), http.StatusInternalServerError)
	}

	ohcresult := <-ohc
	if ohcresult.NErr != nil {
		return model.NewAppError("DeleteChannel", "app.webhooks.get_outgoing_by_channel.app_error", nil, ohcresult.NErr.Error(), http.StatusInternalServerError)
	}

	incomingHooks := ihcresult.Data.([]*model.IncomingWebhook)
	outgoingHooks := ohcresult.Data.([]*model.OutgoingWebhook)

	if channel.DeleteAt > 0 {
		err := model.NewAppError("deleteChannel", "api.channel.delete_channel.deleted.app_error", nil, "", http.StatusBadRequest)
		return err
	}

	if channel.Name == model.DEFAULT_CHANNEL {
		err := model.NewAppError("deleteChannel", "api.channel.delete_channel.cannot.app_error", map[string]interface{}{"Channel": model.DEFAULT_CHANNEL}, "", http.StatusBadRequest)
		return err
	}

	if user != nil {
		T := utils.GetUserTranslations(user.Locale)

		post := &model.Post{
			ChannelId: channel.Id,
			Message:   fmt.Sprintf(T("api.channel.delete_channel.archived"), user.Username),
			Type:      model.POST_CHANNEL_DELETED,
			UserId:    userID,
			Props: model.StringInterface{
				"username": user.Username,
			},
		}

		if _, err := a.CreatePost(post, channel, false, true); err != nil {
			mlog.Warn("Failed to post archive message", mlog.Err(err))
		}
	}

	now := model.GetMillis()
	for _, hook := range incomingHooks {
		if err := a.Srv().Store.Webhook().DeleteIncoming(hook.Id, now); err != nil {
			mlog.Warn("Encountered error deleting incoming webhook", mlog.String("hook_id", hook.Id), mlog.Err(err))
		}
		a.invalidateCacheForWebhook(hook.Id)
	}

	for _, hook := range outgoingHooks {
		if err := a.Srv().Store.Webhook().DeleteOutgoing(hook.Id, now); err != nil {
			mlog.Warn("Encountered error deleting outgoing webhook", mlog.String("hook_id", hook.Id), mlog.Err(err))
		}
	}

	deleteAt := model.GetMillis()

	if err := a.Srv().Store.Channel().Delete(channel.Id, deleteAt); err != nil {
		return model.NewAppError("DeleteChannel", "app.channel.delete.app_error", nil, err.Error(), http.StatusInternalServerError)
	}
	a.invalidateCacheForChannel(channel)

	message := model.NewWebSocketEvent(model.WEBSOCKET_EVENT_CHANNEL_DELETED, channel.TeamId, "", "", nil)
	message.Add("channel_id", channel.Id)
	message.Add("delete_at", deleteAt)
	a.Publish(message)

	return nil
}

func (a *App) addUserToChannel(user *model.User, channel *model.Channel) (*model.ChannelMember, *model.AppError) {
	if channel.Type != model.CHANNEL_OPEN && channel.Type != model.CHANNEL_PRIVATE {
		return nil, model.NewAppError("AddUserToChannel", "api.channel.add_user_to_channel.type.app_error", nil, "", http.StatusBadRequest)
	}

	channelMember, nErr := a.Srv().Store.Channel().GetMember(channel.Id, user.Id)
	if nErr != nil {
		var nfErr *store.ErrNotFound
		if !errors.As(nErr, &nfErr) {
			return nil, model.NewAppError("AddUserToChannel", "app.channel.get_member.app_error", nil, nErr.Error(), http.StatusInternalServerError)
		}
	} else {
		return channelMember, nil
	}

	if channel.IsGroupConstrained() {
		nonMembers, err := a.FilterNonGroupChannelMembers([]string{user.Id}, channel)
		if err != nil {
			return nil, model.NewAppError("addUserToChannel", "api.channel.add_user_to_channel.type.app_error", nil, "", http.StatusInternalServerError)
		}
		if len(nonMembers) > 0 {
			return nil, model.NewAppError("addUserToChannel", "api.channel.add_members.user_denied", map[string]interface{}{"UserIDs": nonMembers}, "", http.StatusBadRequest)
		}
	}

	newMember := &model.ChannelMember{
		ChannelId:   channel.Id,
		UserId:      user.Id,
		NotifyProps: model.GetDefaultChannelNotifyProps(),
		SchemeGuest: user.IsGuest(),
		SchemeUser:  !user.IsGuest(),
	}

	if !user.IsGuest() {
		var userShouldBeAdmin bool
		userShouldBeAdmin, appErr := a.UserIsInAdminRoleGroup(user.Id, channel.Id, model.GroupSyncableTypeChannel)
		if appErr != nil {
			return nil, appErr
		}
		newMember.SchemeAdmin = userShouldBeAdmin
	}

	newMember, nErr = a.Srv().Store.Channel().SaveMember(newMember)
	if nErr != nil {
		return nil, model.NewAppError("AddUserToChannel", "api.channel.add_user.to.channel.failed.app_error", nil, fmt.Sprintf("failed to add member: user_id: %s, channel_id:%s", user.Id, channel.Id), http.StatusInternalServerError)
	}
	a.WaitForChannelMembership(channel.Id, user.Id)

	if nErr := a.Srv().Store.ChannelMemberHistory().LogJoinEvent(user.Id, channel.Id, model.GetMillis()); nErr != nil {
		return nil, model.NewAppError("AddUserToChannel", "app.channel_member_history.log_join_event.internal_error", nil, nErr.Error(), http.StatusInternalServerError)
	}

	a.InvalidateCacheForUser(user.Id)
	a.invalidateCacheForChannelMembers(channel.Id)

	return newMember, nil
}

func (a *App) AddUserToChannel(user *model.User, channel *model.Channel) (*model.ChannelMember, *model.AppError) {
	teamMember, nErr := a.Srv().Store.Team().GetMember(sqlstore.WithMaster(context.Background()), channel.TeamId, user.Id)
	if nErr != nil {
		var nfErr *store.ErrNotFound
		switch {
		case errors.As(nErr, &nfErr):
			return nil, model.NewAppError("AddUserToChannel", "app.team.get_member.missing.app_error", nil, nfErr.Error(), http.StatusNotFound)
		default:
			return nil, model.NewAppError("AddUserToChannel", "app.team.get_member.app_error", nil, nErr.Error(), http.StatusInternalServerError)
		}
	}

	if teamMember.DeleteAt > 0 {
		return nil, model.NewAppError("AddUserToChannel", "api.channel.add_user.to.channel.failed.deleted.app_error", nil, "", http.StatusBadRequest)
	}

	newMember, err := a.addUserToChannel(user, channel)
	if err != nil {
		return nil, err
	}

	message := model.NewWebSocketEvent(model.WEBSOCKET_EVENT_USER_ADDED, "", channel.Id, "", nil)
	message.Add("user_id", user.Id)
	message.Add("team_id", channel.TeamId)
	a.Publish(message)

	return newMember, nil
}

func (a *App) AddChannelMember(userID string, channel *model.Channel, userRequestorId string, postRootId string) (*model.ChannelMember, *model.AppError) {
	if member, err := a.Srv().Store.Channel().GetMember(channel.Id, userID); err != nil {
		var nfErr *store.ErrNotFound
		if !errors.As(err, &nfErr) {
			return nil, model.NewAppError("AddChannelMember", "app.channel.get_member.app_error", nil, err.Error(), http.StatusInternalServerError)
		}
	} else {
		return member, nil
	}

	var user *model.User
	var err *model.AppError

	if user, err = a.GetUser(userID); err != nil {
		return nil, err
	}

	var userRequestor *model.User
	if userRequestorId != "" {
		if userRequestor, err = a.GetUser(userRequestorId); err != nil {
			return nil, err
		}
	}

	cm, err := a.AddUserToChannel(user, channel)
	if err != nil {
		return nil, err
	}

	if pluginsEnvironment := a.GetPluginsEnvironment(); pluginsEnvironment != nil {
		a.Srv().Go(func() {
			pluginContext := a.PluginContext()
			pluginsEnvironment.RunMultiPluginHook(func(hooks plugin.Hooks) bool {
				hooks.UserHasJoinedChannel(pluginContext, cm, userRequestor)
				return true
			}, plugin.UserHasJoinedChannelId)
		})
	}

	if userRequestorId == "" || userID == userRequestorId {
		a.postJoinChannelMessage(user, channel)
	} else {
		a.Srv().Go(func() {
			a.PostAddToChannelMessage(userRequestor, user, channel, postRootId)
		})
	}

	return cm, nil
}

func (a *App) AddDirectChannels(teamID string, user *model.User) *model.AppError {
	var profiles []*model.User
	options := &model.UserGetOptions{InTeamId: teamID, Page: 0, PerPage: 100}
	profiles, err := a.Srv().Store.User().GetProfiles(options)
	if err != nil {
		return model.NewAppError("AddDirectChannels", "api.user.add_direct_channels_and_forget.failed.error", map[string]interface{}{"UserId": user.Id, "TeamId": teamID, "Error": err.Error()}, "", http.StatusInternalServerError)
	}

	var preferences model.Preferences

	for _, profile := range profiles {
		if profile.Id == user.Id {
			continue
		}

		preference := model.Preference{
			UserId:   user.Id,
			Category: model.PREFERENCE_CATEGORY_DIRECT_CHANNEL_SHOW,
			Name:     profile.Id,
			Value:    "true",
		}

		preferences = append(preferences, preference)

		if len(preferences) >= 10 {
			break
		}
	}

	if err := a.Srv().Store.Preference().Save(&preferences); err != nil {
		return model.NewAppError("AddDirectChannels", "api.user.add_direct_channels_and_forget.failed.error", map[string]interface{}{"UserId": user.Id, "TeamId": teamID, "Error": err.Error()}, "", http.StatusInternalServerError)
	}

	return nil
}

func (a *App) PostUpdateChannelHeaderMessage(userID string, channel *model.Channel, oldChannelHeader, newChannelHeader string) *model.AppError {
	user, err := a.Srv().Store.User().Get(context.Background(), userID)
	if err != nil {
		return model.NewAppError("PostUpdateChannelHeaderMessage", "api.channel.post_update_channel_header_message_and_forget.retrieve_user.error", nil, err.Error(), http.StatusBadRequest)
	}

	var message string
	if oldChannelHeader == "" {
		message = fmt.Sprintf(utils.T("api.channel.post_update_channel_header_message_and_forget.updated_to"), user.Username, newChannelHeader)
	} else if newChannelHeader == "" {
		message = fmt.Sprintf(utils.T("api.channel.post_update_channel_header_message_and_forget.removed"), user.Username, oldChannelHeader)
	} else {
		message = fmt.Sprintf(utils.T("api.channel.post_update_channel_header_message_and_forget.updated_from"), user.Username, oldChannelHeader, newChannelHeader)
	}

	post := &model.Post{
		ChannelId: channel.Id,
		Message:   message,
		Type:      model.POST_HEADER_CHANGE,
		UserId:    userID,
		Props: model.StringInterface{
			"username":   user.Username,
			"old_header": oldChannelHeader,
			"new_header": newChannelHeader,
		},
	}

	if _, err := a.CreatePost(post, channel, false, true); err != nil {
		return model.NewAppError("", "api.channel.post_update_channel_header_message_and_forget.post.error", nil, err.Error(), http.StatusInternalServerError)
	}

	return nil
}

func (a *App) PostUpdateChannelPurposeMessage(userID string, channel *model.Channel, oldChannelPurpose string, newChannelPurpose string) *model.AppError {
	user, err := a.Srv().Store.User().Get(context.Background(), userID)
	if err != nil {
		return model.NewAppError("PostUpdateChannelPurposeMessage", "app.channel.post_update_channel_purpose_message.retrieve_user.error", nil, err.Error(), http.StatusBadRequest)
	}

	var message string
	if oldChannelPurpose == "" {
		message = fmt.Sprintf(utils.T("app.channel.post_update_channel_purpose_message.updated_to"), user.Username, newChannelPurpose)
	} else if newChannelPurpose == "" {
		message = fmt.Sprintf(utils.T("app.channel.post_update_channel_purpose_message.removed"), user.Username, oldChannelPurpose)
	} else {
		message = fmt.Sprintf(utils.T("app.channel.post_update_channel_purpose_message.updated_from"), user.Username, oldChannelPurpose, newChannelPurpose)
	}

	post := &model.Post{
		ChannelId: channel.Id,
		Message:   message,
		Type:      model.POST_PURPOSE_CHANGE,
		UserId:    userID,
		Props: model.StringInterface{
			"username":    user.Username,
			"old_purpose": oldChannelPurpose,
			"new_purpose": newChannelPurpose,
		},
	}
	if _, err := a.CreatePost(post, channel, false, true); err != nil {
		return model.NewAppError("", "app.channel.post_update_channel_purpose_message.post.error", nil, err.Error(), http.StatusInternalServerError)
	}

	return nil
}

func (a *App) PostUpdateChannelDisplayNameMessage(userID string, channel *model.Channel, oldChannelDisplayName, newChannelDisplayName string) *model.AppError {
	user, err := a.Srv().Store.User().Get(context.Background(), userID)
	if err != nil {
		return model.NewAppError("PostUpdateChannelDisplayNameMessage", "api.channel.post_update_channel_displayname_message_and_forget.retrieve_user.error", nil, err.Error(), http.StatusBadRequest)
	}

	message := fmt.Sprintf(utils.T("api.channel.post_update_channel_displayname_message_and_forget.updated_from"), user.Username, oldChannelDisplayName, newChannelDisplayName)

	post := &model.Post{
		ChannelId: channel.Id,
		Message:   message,
		Type:      model.POST_DISPLAYNAME_CHANGE,
		UserId:    userID,
		Props: model.StringInterface{
			"username":        user.Username,
			"old_displayname": oldChannelDisplayName,
			"new_displayname": newChannelDisplayName,
		},
	}

	if _, err := a.CreatePost(post, channel, false, true); err != nil {
		return model.NewAppError("PostUpdateChannelDisplayNameMessage", "api.channel.post_update_channel_displayname_message_and_forget.create_post.error", nil, err.Error(), http.StatusInternalServerError)
	}

	return nil
}

func (a *App) GetChannel(channelId string) (*model.Channel, *model.AppError) {
	channel, err := a.Srv().Store.Channel().Get(channelId, true)
	if err != nil {
		var nfErr *store.ErrNotFound
		switch {
		case errors.As(err, &nfErr):
			return nil, model.NewAppError("GetChannel", "app.channel.get.existing.app_error", nil, nfErr.Error(), http.StatusNotFound)
		default:
			return nil, model.NewAppError("GetChannel", "app.channel.get.find.app_error", nil, err.Error(), http.StatusInternalServerError)
		}
	}
	return channel, nil
}

func (a *App) GetChannelByName(channelName, teamID string, includeDeleted bool) (*model.Channel, *model.AppError) {
	var channel *model.Channel
	var err error

	if includeDeleted {
		channel, err = a.Srv().Store.Channel().GetByNameIncludeDeleted(teamID, channelName, false)
	} else {
		channel, err = a.Srv().Store.Channel().GetByName(teamID, channelName, false)
	}

	if err != nil {
		var nfErr *store.ErrNotFound
		switch {
		case errors.As(err, &nfErr):
			return nil, model.NewAppError("GetChannelByName", "app.channel.get_by_name.missing.app_error", nil, nfErr.Error(), http.StatusNotFound)
		default:
			return nil, model.NewAppError("GetChannelByName", "app.channel.get_by_name.existing.app_error", nil, err.Error(), http.StatusInternalServerError)
		}
	}

	return channel, nil
}

func (a *App) GetChannelsByNames(channelNames []string, teamID string) ([]*model.Channel, *model.AppError) {
	channels, err := a.Srv().Store.Channel().GetByNames(teamID, channelNames, true)
	if err != nil {
		return nil, model.NewAppError("GetChannelsByNames", "app.channel.get_by_name.existing.app_error", nil, err.Error(), http.StatusInternalServerError)
	}
	return channels, nil
}

func (a *App) GetChannelByNameForTeamName(channelName, teamName string, includeDeleted bool) (*model.Channel, *model.AppError) {
	var team *model.Team

	team, err := a.Srv().Store.Team().GetByName(teamName)
	if err != nil {
		var nfErr *store.ErrNotFound
		switch {
		case errors.As(err, &nfErr):
			return nil, model.NewAppError("GetChannelByNameForTeamName", "app.team.get_by_name.missing.app_error", nil, nfErr.Error(), http.StatusNotFound)
		default:
			return nil, model.NewAppError("GetChannelByNameForTeamName", "app.team.get_by_name.app_error", nil, err.Error(), http.StatusNotFound)
		}
	}

	var result *model.Channel

	var nErr error
	if includeDeleted {
		result, nErr = a.Srv().Store.Channel().GetByNameIncludeDeleted(team.Id, channelName, false)
	} else {
		result, nErr = a.Srv().Store.Channel().GetByName(team.Id, channelName, false)
	}

	if nErr != nil {
		var nfErr *store.ErrNotFound
		switch {
		case errors.As(nErr, &nfErr):
			return nil, model.NewAppError("GetChannelByNameForTeamName", "app.channel.get_by_name.missing.app_error", nil, nfErr.Error(), http.StatusNotFound)
		default:
			return nil, model.NewAppError("GetChannelByNameForTeamName", "app.channel.get_by_name.existing.app_error", nil, nErr.Error(), http.StatusInternalServerError)
		}
	}

	return result, nil
}

func (a *App) GetChannelsForUser(teamID string, userID string, includeDeleted bool, lastDeleteAt int) (*model.ChannelList, *model.AppError) {
	list, err := a.Srv().Store.Channel().GetChannels(teamID, userID, includeDeleted, lastDeleteAt)
	if err != nil {
		var nfErr *store.ErrNotFound
		switch {
		case errors.As(err, &nfErr):
			return nil, model.NewAppError("GetChannelsForUser", "app.channel.get_channels.not_found.app_error", nil, nfErr.Error(), http.StatusNotFound)
		default:
			return nil, model.NewAppError("GetChannelsForUser", "app.channel.get_channels.get.app_error", nil, err.Error(), http.StatusInternalServerError)
		}
	}

	return list, nil
}

func (a *App) GetAllChannels(page, perPage int, opts model.ChannelSearchOpts) (*model.ChannelListWithTeamData, *model.AppError) {
	if opts.ExcludeDefaultChannels {
		opts.ExcludeChannelNames = a.DefaultChannelNames()
	}
	storeOpts := store.ChannelSearchOpts{
		ExcludeChannelNames:  opts.ExcludeChannelNames,
		NotAssociatedToGroup: opts.NotAssociatedToGroup,
		IncludeDeleted:       opts.IncludeDeleted,
	}
	channels, err := a.Srv().Store.Channel().GetAllChannels(page*perPage, perPage, storeOpts)
	if err != nil {
		return nil, model.NewAppError("GetAllChannels", "app.channel.get_all_channels.app_error", nil, err.Error(), http.StatusInternalServerError)
	}

	return channels, nil
}

func (a *App) GetAllChannelsCount(opts model.ChannelSearchOpts) (int64, *model.AppError) {
	if opts.ExcludeDefaultChannels {
		opts.ExcludeChannelNames = a.DefaultChannelNames()
	}
	storeOpts := store.ChannelSearchOpts{
		ExcludeChannelNames:  opts.ExcludeChannelNames,
		NotAssociatedToGroup: opts.NotAssociatedToGroup,
		IncludeDeleted:       opts.IncludeDeleted,
	}
	count, err := a.Srv().Store.Channel().GetAllChannelsCount(storeOpts)
	if err != nil {
		return 0, model.NewAppError("GetAllChannelsCount", "app.channel.get_all_channels_count.app_error", nil, err.Error(), http.StatusInternalServerError)
	}

	return count, nil
}

func (a *App) GetDeletedChannels(teamID string, offset int, limit int, userID string) (*model.ChannelList, *model.AppError) {
	list, err := a.Srv().Store.Channel().GetDeleted(teamID, offset, limit, userID)
	if err != nil {
		var nfErr *store.ErrNotFound
		switch {
		case errors.As(err, &nfErr):
			return nil, model.NewAppError("GetDeletedChannels", "app.channel.get_deleted.missing.app_error", nil, err.Error(), http.StatusNotFound)
		default:
			return nil, model.NewAppError("GetDeletedChannels", "app.channel.get_deleted.existing.app_error", nil, err.Error(), http.StatusInternalServerError)
		}
	}

	return list, nil
}

func (a *App) GetChannelsUserNotIn(teamID string, userID string, offset int, limit int) (*model.ChannelList, *model.AppError) {
	channels, err := a.Srv().Store.Channel().GetMoreChannels(teamID, userID, offset, limit)
	if err != nil {
		return nil, model.NewAppError("GetChannelsUserNotIn", "app.channel.get_more_channels.get.app_error", nil, err.Error(), http.StatusInternalServerError)
	}
	return channels, nil
}

func (a *App) GetPublicChannelsByIdsForTeam(teamID string, channelIds []string) (*model.ChannelList, *model.AppError) {
	list, err := a.Srv().Store.Channel().GetPublicChannelsByIdsForTeam(teamID, channelIds)
	if err != nil {
		var nfErr *store.ErrNotFound
		switch {
		case errors.As(err, &nfErr):
			return nil, model.NewAppError("GetPublicChannelsByIdsForTeam", "app.channel.get_channels_by_ids.not_found.app_error", nil, nfErr.Error(), http.StatusNotFound)
		default:
			return nil, model.NewAppError("GetPublicChannelsByIdsForTeam", "app.channel.get_channels_by_ids.get.app_error", nil, err.Error(), http.StatusInternalServerError)
		}
	}

	return list, nil
}

func (a *App) GetPublicChannelsForTeam(teamID string, offset int, limit int) (*model.ChannelList, *model.AppError) {
	list, err := a.Srv().Store.Channel().GetPublicChannelsForTeam(teamID, offset, limit)
	if err != nil {
		return nil, model.NewAppError("GetPublicChannelsForTeam", "app.channel.get_public_channels.get.app_error", nil, err.Error(), http.StatusInternalServerError)
	}

	return list, nil
}

func (a *App) GetPrivateChannelsForTeam(teamID string, offset int, limit int) (*model.ChannelList, *model.AppError) {
	list, err := a.Srv().Store.Channel().GetPrivateChannelsForTeam(teamID, offset, limit)
	if err != nil {
		return nil, model.NewAppError("GetPrivateChannelsForTeam", "app.channel.get_private_channels.get.app_error", nil, err.Error(), http.StatusInternalServerError)
	}

	return list, nil
}

func (a *App) GetChannelMember(channelId string, userID string) (*model.ChannelMember, *model.AppError) {
	channelMember, err := a.Srv().Store.Channel().GetMember(channelId, userID)
	if err != nil {
		var nfErr *store.ErrNotFound
		switch {
		case errors.As(err, &nfErr):
			return nil, model.NewAppError("GetChannelMember", MissingChannelMemberError, nil, nfErr.Error(), http.StatusNotFound)
		default:
			return nil, model.NewAppError("GetChannelMember", "app.channel.get_member.app_error", nil, err.Error(), http.StatusInternalServerError)
		}
	}

	return channelMember, nil
}

func (a *App) GetChannelMembersPage(channelId string, page, perPage int) (*model.ChannelMembers, *model.AppError) {
	channelMembers, err := a.Srv().Store.Channel().GetMembers(channelId, page*perPage, perPage)
	if err != nil {
		return nil, model.NewAppError("GetChannelMembersPage", "app.channel.get_members.app_error", nil, err.Error(), http.StatusInternalServerError)
	}

	return channelMembers, nil
}

func (a *App) GetChannelMembersTimezones(channelId string) ([]string, *model.AppError) {
	membersTimezones, err := a.Srv().Store.Channel().GetChannelMembersTimezones(channelId)
	if err != nil {
		return nil, model.NewAppError("GetChannelMembersTimezones", "app.channel.get_members.app_error", nil, err.Error(), http.StatusInternalServerError)
	}

	var timezones []string
	for _, membersTimezone := range membersTimezones {
		if membersTimezone["automaticTimezone"] == "" && membersTimezone["manualTimezone"] == "" {
			continue
		}
		timezones = append(timezones, model.GetPreferredTimezone(membersTimezone))
	}

	return model.RemoveDuplicateStrings(timezones), nil
}

func (a *App) GetChannelMembersByIds(channelId string, userIDs []string) (*model.ChannelMembers, *model.AppError) {
	members, err := a.Srv().Store.Channel().GetMembersByIds(channelId, userIDs)
	if err != nil {
		return nil, model.NewAppError("GetChannelMembersByIds", "app.channel.get_members_by_ids.app_error", nil, err.Error(), http.StatusInternalServerError)
	}

	return members, nil
}

func (a *App) GetChannelMembersForUser(teamID string, userID string) (*model.ChannelMembers, *model.AppError) {
	channelMembers, err := a.Srv().Store.Channel().GetMembersForUser(teamID, userID)
	if err != nil {
		return nil, model.NewAppError("GetChannelMembersForUser", "app.channel.get_members.app_error", nil, err.Error(), http.StatusInternalServerError)
	}

	return channelMembers, nil
}

func (a *App) GetChannelMembersForUserWithPagination(teamID, userID string, page, perPage int) ([]*model.ChannelMember, *model.AppError) {
	m, err := a.Srv().Store.Channel().GetMembersForUserWithPagination(teamID, userID, page, perPage)
	if err != nil {
		return nil, model.NewAppError("GetChannelMembersForUserWithPagination", "app.channel.get_members.app_error", nil, err.Error(), http.StatusInternalServerError)
	}

	members := make([]*model.ChannelMember, 0)
	if m != nil {
		for _, member := range *m {
			member := member
			members = append(members, &member)
		}
	}
	return members, nil
}

func (a *App) GetChannelMemberCount(channelId string) (int64, *model.AppError) {
	count, err := a.Srv().Store.Channel().GetMemberCount(channelId, true)
	if err != nil {
		return 0, model.NewAppError("GetChannelMemberCount", "app.channel.get_member_count.app_error", nil, err.Error(), http.StatusInternalServerError)
	}

	return count, nil
}

func (a *App) GetChannelGuestCount(channelId string) (int64, *model.AppError) {
	count, err := a.Srv().Store.Channel().GetGuestCount(channelId, true)
	if err != nil {
		return 0, model.NewAppError("SqlChannelStore.GetGuestCount", "app.channel.get_member_count.app_error", nil, err.Error(), http.StatusInternalServerError)
	}

	return count, nil
}

func (a *App) GetChannelPinnedPostCount(channelId string) (int64, *model.AppError) {
	count, err := a.Srv().Store.Channel().GetPinnedPostCount(channelId, true)
	if err != nil {
		return 0, model.NewAppError("GetChannelPinnedPostCount", "app.channel.get_pinnedpost_count.app_error", nil, err.Error(), http.StatusInternalServerError)
	}

	return count, nil
}

func (a *App) GetChannelCounts(teamID string, userID string) (*model.ChannelCounts, *model.AppError) {
	counts, err := a.Srv().Store.Channel().GetChannelCounts(teamID, userID)
	if err != nil {
		return nil, model.NewAppError("SqlChannelStore.GetChannelCounts", "app.channel.get_channel_counts.get.app_error", nil, err.Error(), http.StatusInternalServerError)
	}

	return counts, nil
}

func (a *App) GetChannelUnread(channelId, userID string) (*model.ChannelUnread, *model.AppError) {
	channelUnread, err := a.Srv().Store.Channel().GetChannelUnread(channelId, userID)
	if err != nil {
		var nfErr *store.ErrNotFound
		switch {
		case errors.As(err, &nfErr):
			return nil, model.NewAppError("GetChannelUnread", "app.channel.get_unread.app_error", nil, nfErr.Error(), http.StatusNotFound)
		default:
			return nil, model.NewAppError("GetChannelUnread", "app.channel.get_unread.app_error", nil, err.Error(), http.StatusInternalServerError)
		}
	}

	if channelUnread.NotifyProps[model.MARK_UNREAD_NOTIFY_PROP] == model.CHANNEL_MARK_UNREAD_MENTION {
		channelUnread.MsgCount = 0
	}

	return channelUnread, nil
}

func (a *App) JoinChannel(channel *model.Channel, userID string) *model.AppError {
	userChan := make(chan store.StoreResult, 1)
	memberChan := make(chan store.StoreResult, 1)
	go func() {
		user, err := a.Srv().Store.User().Get(context.Background(), userID)
		userChan <- store.StoreResult{Data: user, NErr: err}
		close(userChan)
	}()
	go func() {
		member, err := a.Srv().Store.Channel().GetMember(channel.Id, userID)
		memberChan <- store.StoreResult{Data: member, NErr: err}
		close(memberChan)
	}()

	uresult := <-userChan
	if uresult.NErr != nil {
		var nfErr *store.ErrNotFound
		switch {
		case errors.As(uresult.NErr, &nfErr):
			return model.NewAppError("CreateChannel", MissingAccountError, nil, nfErr.Error(), http.StatusNotFound)
		default:
			return model.NewAppError("CreateChannel", "app.user.get.app_error", nil, uresult.NErr.Error(), http.StatusInternalServerError)
		}
	}

	mresult := <-memberChan
	if mresult.NErr == nil && mresult.Data != nil {
		// user is already in the channel
		return nil
	}

	user := uresult.Data.(*model.User)

	if channel.Type != model.CHANNEL_OPEN {
		return model.NewAppError("JoinChannel", "api.channel.join_channel.permissions.app_error", nil, "", http.StatusBadRequest)
	}

	cm, err := a.AddUserToChannel(user, channel)
	if err != nil {
		return err
	}

	if pluginsEnvironment := a.GetPluginsEnvironment(); pluginsEnvironment != nil {
		a.Srv().Go(func() {
			pluginContext := a.PluginContext()
			pluginsEnvironment.RunMultiPluginHook(func(hooks plugin.Hooks) bool {
				hooks.UserHasJoinedChannel(pluginContext, cm, nil)
				return true
			}, plugin.UserHasJoinedChannelId)
		})
	}

	if err := a.postJoinChannelMessage(user, channel); err != nil {
		return err
	}

	return nil
}

func (a *App) postJoinChannelMessage(user *model.User, channel *model.Channel) *model.AppError {
	message := fmt.Sprintf(utils.T("api.channel.join_channel.post_and_forget"), user.Username)
	postType := model.POST_JOIN_CHANNEL

	if user.IsGuest() {
		message = fmt.Sprintf(utils.T("api.channel.guest_join_channel.post_and_forget"), user.Username)
		postType = model.POST_GUEST_JOIN_CHANNEL
	}

	post := &model.Post{
		ChannelId: channel.Id,
		Message:   message,
		Type:      postType,
		UserId:    user.Id,
		Props: model.StringInterface{
			"username": user.Username,
		},
	}

	if _, err := a.CreatePost(post, channel, false, true); err != nil {
		return model.NewAppError("postJoinChannelMessage", "api.channel.post_user_add_remove_message_and_forget.error", nil, err.Error(), http.StatusInternalServerError)
	}

	return nil
}

func (a *App) postJoinTeamMessage(user *model.User, channel *model.Channel) *model.AppError {
	post := &model.Post{
		ChannelId: channel.Id,
		Message:   fmt.Sprintf(utils.T("api.team.join_team.post_and_forget"), user.Username),
		Type:      model.POST_JOIN_TEAM,
		UserId:    user.Id,
		Props: model.StringInterface{
			"username": user.Username,
		},
	}

	if _, err := a.CreatePost(post, channel, false, true); err != nil {
		return model.NewAppError("postJoinTeamMessage", "api.channel.post_user_add_remove_message_and_forget.error", nil, err.Error(), http.StatusInternalServerError)
	}

	return nil
}

func (a *App) LeaveChannel(channelId string, userID string) *model.AppError {
	sc := make(chan store.StoreResult, 1)
	go func() {
		channel, err := a.Srv().Store.Channel().Get(channelId, true)
		sc <- store.StoreResult{Data: channel, NErr: err}
		close(sc)
	}()

	uc := make(chan store.StoreResult, 1)
	go func() {
		user, err := a.Srv().Store.User().Get(context.Background(), userID)
		uc <- store.StoreResult{Data: user, NErr: err}
		close(uc)
	}()

	mcc := make(chan store.StoreResult, 1)
	go func() {
		count, err := a.Srv().Store.Channel().GetMemberCount(channelId, false)
		mcc <- store.StoreResult{Data: count, NErr: err}
		close(mcc)
	}()

	cresult := <-sc
	if cresult.NErr != nil {
		var nfErr *store.ErrNotFound
		switch {
		case errors.As(cresult.NErr, &nfErr):
			return model.NewAppError("LeaveChannel", "app.channel.get.existing.app_error", nil, nfErr.Error(), http.StatusNotFound)
		default:
			return model.NewAppError("LeaveChannel", "app.channel.get.find.app_error", nil, cresult.NErr.Error(), http.StatusInternalServerError)
		}
	}
	uresult := <-uc
	if uresult.NErr != nil {
		var nfErr *store.ErrNotFound
		switch {
		case errors.As(uresult.NErr, &nfErr):
			return model.NewAppError("LeaveChannel", MissingAccountError, nil, nfErr.Error(), http.StatusNotFound)
		default:
			return model.NewAppError("LeaveChannel", "app.user.get.app_error", nil, uresult.NErr.Error(), http.StatusInternalServerError)
		}
	}
	ccresult := <-mcc
	if ccresult.NErr != nil {
		return model.NewAppError("LeaveChannel", "app.channel.get_member_count.app_error", nil, ccresult.NErr.Error(), http.StatusInternalServerError)
	}

	channel := cresult.Data.(*model.Channel)
	user := uresult.Data.(*model.User)
	membersCount := ccresult.Data.(int64)

	if channel.IsGroupOrDirect() {
		err := model.NewAppError("LeaveChannel", "api.channel.leave.direct.app_error", nil, "", http.StatusBadRequest)
		return err
	}

	if channel.Type == model.CHANNEL_PRIVATE && membersCount == 1 {
		err := model.NewAppError("LeaveChannel", "api.channel.leave.last_member.app_error", nil, "userId="+user.Id, http.StatusBadRequest)
		return err
	}

	if err := a.removeUserFromChannel(userID, userID, channel); err != nil {
		return err
	}

	if channel.Name == model.DEFAULT_CHANNEL && !*a.Config().ServiceSettings.ExperimentalEnableDefaultChannelLeaveJoinMessages {
		return nil
	}

	a.Srv().Go(func() {
		a.postLeaveChannelMessage(user, channel)
	})

	return nil
}

func (a *App) postLeaveChannelMessage(user *model.User, channel *model.Channel) *model.AppError {
	post := &model.Post{
		ChannelId: channel.Id,
		// Message here embeds `@username`, not just `username`, to ensure that mentions
		// treat this as a username mention even though the user has now left the channel.
		// The client renders its own system message, ignoring this value altogether.
		Message: fmt.Sprintf(utils.T("api.channel.leave.left"), fmt.Sprintf("@%s", user.Username)),
		Type:    model.POST_LEAVE_CHANNEL,
		UserId:  user.Id,
		Props: model.StringInterface{
			"username": user.Username,
		},
	}

	if _, err := a.CreatePost(post, channel, false, true); err != nil {
		return model.NewAppError("postLeaveChannelMessage", "api.channel.post_user_add_remove_message_and_forget.error", nil, err.Error(), http.StatusInternalServerError)
	}

	return nil
}

func (a *App) PostAddToChannelMessage(user *model.User, addedUser *model.User, channel *model.Channel, postRootId string) *model.AppError {
	message := fmt.Sprintf(utils.T("api.channel.add_member.added"), addedUser.Username, user.Username)
	postType := model.POST_ADD_TO_CHANNEL

	if addedUser.IsGuest() {
		message = fmt.Sprintf(utils.T("api.channel.add_guest.added"), addedUser.Username, user.Username)
		postType = model.POST_ADD_GUEST_TO_CHANNEL
	}

	post := &model.Post{
		ChannelId: channel.Id,
		Message:   message,
		Type:      postType,
		UserId:    user.Id,
		RootId:    postRootId,
		Props: model.StringInterface{
			"userId":                       user.Id,
			"username":                     user.Username,
			model.POST_PROPS_ADDED_USER_ID: addedUser.Id,
			"addedUsername":                addedUser.Username,
		},
	}

	if _, err := a.CreatePost(post, channel, false, true); err != nil {
		return model.NewAppError("postAddToChannelMessage", "api.channel.post_user_add_remove_message_and_forget.error", nil, err.Error(), http.StatusInternalServerError)
	}

	return nil
}

func (a *App) postAddToTeamMessage(user *model.User, addedUser *model.User, channel *model.Channel, postRootId string) *model.AppError {
	post := &model.Post{
		ChannelId: channel.Id,
		Message:   fmt.Sprintf(utils.T("api.team.add_user_to_team.added"), addedUser.Username, user.Username),
		Type:      model.POST_ADD_TO_TEAM,
		UserId:    user.Id,
		RootId:    postRootId,
		Props: model.StringInterface{
			"userId":                       user.Id,
			"username":                     user.Username,
			model.POST_PROPS_ADDED_USER_ID: addedUser.Id,
			"addedUsername":                addedUser.Username,
		},
	}

	if _, err := a.CreatePost(post, channel, false, true); err != nil {
		return model.NewAppError("postAddToTeamMessage", "api.channel.post_user_add_remove_message_and_forget.error", nil, err.Error(), http.StatusInternalServerError)
	}

	return nil
}

func (a *App) postRemoveFromChannelMessage(removerUserID string, removedUser *model.User, channel *model.Channel) *model.AppError {
	post := &model.Post{
		ChannelId: channel.Id,
		// Message here embeds `@username`, not just `username`, to ensure that mentions
		// treat this as a username mention even though the user has now left the channel.
		// The client renders its own system message, ignoring this value altogether.
		Message: fmt.Sprintf(utils.T("api.channel.remove_member.removed"), fmt.Sprintf("@%s", removedUser.Username)),
		Type:    model.POST_REMOVE_FROM_CHANNEL,
		UserId:  removerUserID,
		Props: model.StringInterface{
			"removedUserId":   removedUser.Id,
			"removedUsername": removedUser.Username,
		},
	}

	if _, err := a.CreatePost(post, channel, false, true); err != nil {
		return model.NewAppError("postRemoveFromChannelMessage", "api.channel.post_user_add_remove_message_and_forget.error", nil, err.Error(), http.StatusInternalServerError)
	}

	return nil
}

<<<<<<< HEAD
func (a *App) removeUserFromChannel(userIDToRemove string, removerUserID string, channel *model.Channel) *model.AppError {
=======
func (a *App) removeUserFromChannel(userIDToRemove string, removerUserId string, channel *model.Channel) *model.AppError {
>>>>>>> 9e561aa4
	user, nErr := a.Srv().Store.User().Get(context.Background(), userIDToRemove)
	if nErr != nil {
		var nfErr *store.ErrNotFound
		switch {
		case errors.As(nErr, &nfErr):
			return model.NewAppError("removeUserFromChannel", MissingAccountError, nil, nfErr.Error(), http.StatusNotFound)
		default:
			return model.NewAppError("removeUserFromChannel", "app.user.get.app_error", nil, nErr.Error(), http.StatusInternalServerError)
		}
	}
	isGuest := user.IsGuest()

	if channel.Name == model.DEFAULT_CHANNEL {
		if !isGuest {
			return model.NewAppError("RemoveUserFromChannel", "api.channel.remove.default.app_error", map[string]interface{}{"Channel": model.DEFAULT_CHANNEL}, "", http.StatusBadRequest)
		}
	}

	if channel.IsGroupConstrained() && userIDToRemove != removerUserID && !user.IsBot {
		nonMembers, err := a.FilterNonGroupChannelMembers([]string{userIDToRemove}, channel)
		if err != nil {
			return model.NewAppError("removeUserFromChannel", "api.channel.remove_user_from_channel.app_error", nil, "", http.StatusInternalServerError)
		}
		if len(nonMembers) == 0 {
			return model.NewAppError("removeUserFromChannel", "api.channel.remove_members.denied", map[string]interface{}{"UserIDs": nonMembers}, "", http.StatusBadRequest)
		}
	}

	cm, err := a.GetChannelMember(channel.Id, userIDToRemove)
	if err != nil {
		return err
	}

	if err := a.Srv().Store.Channel().RemoveMember(channel.Id, userIDToRemove); err != nil {
		return model.NewAppError("removeUserFromChannel", "app.channel.remove_member.app_error", nil, err.Error(), http.StatusInternalServerError)
	}
	if err := a.Srv().Store.ChannelMemberHistory().LogLeaveEvent(userIDToRemove, channel.Id, model.GetMillis()); err != nil {
		return model.NewAppError("removeUserFromChannel", "app.channel_member_history.log_leave_event.internal_error", nil, err.Error(), http.StatusInternalServerError)
	}

	if isGuest {
		currentMembers, err := a.GetChannelMembersForUser(channel.TeamId, userIDToRemove)
		if err != nil {
			return err
		}
		if len(*currentMembers) == 0 {
			teamMember, err := a.GetTeamMember(channel.TeamId, userIDToRemove)
			if err != nil {
				return model.NewAppError("removeUserFromChannel", "api.team.remove_user_from_team.missing.app_error", nil, err.Error(), http.StatusBadRequest)
			}

			if err = a.RemoveTeamMemberFromTeam(teamMember, removerUserID); err != nil {
				return err
			}
		}
	}

	a.InvalidateCacheForUser(userIDToRemove)
	a.invalidateCacheForChannelMembers(channel.Id)

	if pluginsEnvironment := a.GetPluginsEnvironment(); pluginsEnvironment != nil {
		var actorUser *model.User
		if removerUserID != "" {
			actorUser, _ = a.GetUser(removerUserID)
		}

		a.Srv().Go(func() {
			pluginContext := a.PluginContext()
			pluginsEnvironment.RunMultiPluginHook(func(hooks plugin.Hooks) bool {
				hooks.UserHasLeftChannel(pluginContext, cm, actorUser)
				return true
			}, plugin.UserHasLeftChannelId)
		})
	}

	message := model.NewWebSocketEvent(model.WEBSOCKET_EVENT_USER_REMOVED, "", channel.Id, "", nil)
	message.Add("user_id", userIDToRemove)
	message.Add("remover_id", removerUserID)
	a.Publish(message)

	// because the removed user no longer belongs to the channel we need to send a separate websocket event
	userMsg := model.NewWebSocketEvent(model.WEBSOCKET_EVENT_USER_REMOVED, "", "", userIDToRemove, nil)
	userMsg.Add("channel_id", channel.Id)
	userMsg.Add("remover_id", removerUserID)
	a.Publish(userMsg)

	return nil
}

func (a *App) RemoveUserFromChannel(userIDToRemove string, removerUserID string, channel *model.Channel) *model.AppError {
	var err *model.AppError

	if err = a.removeUserFromChannel(userIDToRemove, removerUserID, channel); err != nil {
		return err
	}

	var user *model.User
	if user, err = a.GetUser(userIDToRemove); err != nil {
		return err
	}

<<<<<<< HEAD
	if userIDToRemove == removerUserID {
		a.postLeaveChannelMessage(user, channel)
=======
	if userIDToRemove == removerUserId {
		if err := a.postLeaveChannelMessage(user, channel); err != nil {
			return err
		}
>>>>>>> 9e561aa4
	} else {
		a.Srv().Go(func() {
			a.postRemoveFromChannelMessage(removerUserID, user, channel)
		})
	}

	return nil
}

func (a *App) GetNumberOfChannelsOnTeam(teamID string) (int, *model.AppError) {
	// Get total number of channels on current team
	list, err := a.Srv().Store.Channel().GetTeamChannels(teamID)
	if err != nil {
		var nfErr *store.ErrNotFound
		switch {
		case errors.As(err, &nfErr):
			return 0, model.NewAppError("GetNumberOfChannelsOnTeam", "app.channel.get_channels.not_found.app_error", nil, nfErr.Error(), http.StatusNotFound)
		default:
			return 0, model.NewAppError("GetNumberOfChannelsOnTeam", "app.channel.get_channels.get.app_error", nil, err.Error(), http.StatusInternalServerError)
		}
	}
	return len(*list), nil
}

func (a *App) SetActiveChannel(userID string, channelId string) *model.AppError {
	status, err := a.GetStatus(userID)

	oldStatus := model.STATUS_OFFLINE

	if err != nil {
		status = &model.Status{UserId: userID, Status: model.STATUS_ONLINE, Manual: false, LastActivityAt: model.GetMillis(), ActiveChannel: channelId}
	} else {
		oldStatus = status.Status
		status.ActiveChannel = channelId
		if !status.Manual && channelId != "" {
			status.Status = model.STATUS_ONLINE
		}
		status.LastActivityAt = model.GetMillis()
	}

	a.AddStatusCache(status)

	if status.Status != oldStatus {
		a.BroadcastStatus(status)
	}

	return nil
}

func (a *App) UpdateChannelLastViewedAt(channelIds []string, userID string) *model.AppError {
	if _, err := a.Srv().Store.Channel().UpdateLastViewedAt(channelIds, userID, *a.Config().ServiceSettings.ThreadAutoFollow); err != nil {
		var invErr *store.ErrInvalidInput
		switch {
		case errors.As(err, &invErr):
			return model.NewAppError("UpdateChannelLastViewedAt", "app.channel.update_last_viewed_at.app_error", nil, invErr.Error(), http.StatusBadRequest)
		default:
			return model.NewAppError("UpdateChannelLastViewedAt", "app.channel.update_last_viewed_at.app_error", nil, err.Error(), http.StatusInternalServerError)
		}
	}

	if *a.Config().ServiceSettings.EnableChannelViewedMessages {
		for _, channelId := range channelIds {
			message := model.NewWebSocketEvent(model.WEBSOCKET_EVENT_CHANNEL_VIEWED, "", "", userID, nil)
			message.Add("channel_id", channelId)
			a.Publish(message)
		}
	}

	return nil
}

// MarkChanelAsUnreadFromPost will take a post and set the channel as unread from that one.
func (a *App) MarkChannelAsUnreadFromPost(postID string, userID string) (*model.ChannelUnreadAt, *model.AppError) {
	post, err := a.GetSinglePost(postID)
	if err != nil {
		return nil, err
	}

	user, err := a.GetUser(userID)
	if err != nil {
		return nil, err
	}

	unreadMentions, err := a.countMentionsFromPost(user, post)
	if err != nil {
		return nil, err
	}

	if *a.Config().ServiceSettings.ThreadAutoFollow && post.RootId != "" {
		threadMembership, _ := a.Srv().Store.Thread().GetMembershipForUser(user.Id, post.RootId)
		if threadMembership != nil {
			channel, nErr := a.Srv().Store.Channel().Get(post.ChannelId, true)
			if nErr != nil {
				return nil, model.NewAppError("MarkChannelAsUnreadFromPost", "app.channel.update_last_viewed_at_post.app_error", nil, nErr.Error(), http.StatusInternalServerError)
			}
			threadMembership.UnreadMentions, err = a.countThreadMentions(user, post, channel.TeamId, post.UpdateAt-1)
			if err != nil {
				return nil, err
			}
			_, nErr = a.Srv().Store.Thread().UpdateMembership(threadMembership)
			if nErr != nil {
				return nil, model.NewAppError("MarkChannelAsUnreadFromPost", "app.channel.update_last_viewed_at_post.app_error", nil, nErr.Error(), http.StatusInternalServerError)
			}
		}
	}

	channelUnread, nErr := a.Srv().Store.Channel().UpdateLastViewedAtPost(post, userID, unreadMentions, *a.Config().ServiceSettings.ThreadAutoFollow)
	if nErr != nil {
		return channelUnread, model.NewAppError("MarkChannelAsUnreadFromPost", "app.channel.update_last_viewed_at_post.app_error", nil, nErr.Error(), http.StatusInternalServerError)
	}

	message := model.NewWebSocketEvent(model.WEBSOCKET_EVENT_POST_UNREAD, channelUnread.TeamId, channelUnread.ChannelId, channelUnread.UserId, nil)
	message.Add("msg_count", channelUnread.MsgCount)
	message.Add("mention_count", channelUnread.MentionCount)
	message.Add("last_viewed_at", channelUnread.LastViewedAt)
	message.Add("post_id", postID)
	a.Publish(message)

	a.UpdateMobileAppBadge(userID)

	return channelUnread, nil
}

func (a *App) AutocompleteChannels(teamID string, term string) (*model.ChannelList, *model.AppError) {
	includeDeleted := *a.Config().TeamSettings.ExperimentalViewArchivedChannels
	term = strings.TrimSpace(term)

	channelList, err := a.Srv().Store.Channel().AutocompleteInTeam(teamID, term, includeDeleted)
	if err != nil {
		return nil, model.NewAppError("AutocompleteChannels", "app.channel.search.app_error", nil, err.Error(), http.StatusInternalServerError)
	}

	return channelList, nil
}

func (a *App) AutocompleteChannelsForSearch(teamID string, userID string, term string) (*model.ChannelList, *model.AppError) {
	includeDeleted := *a.Config().TeamSettings.ExperimentalViewArchivedChannels

	term = strings.TrimSpace(term)

	channelList, err := a.Srv().Store.Channel().AutocompleteInTeamForSearch(teamID, userID, term, includeDeleted)
	if err != nil {
		return nil, model.NewAppError("AutocompleteChannelsForSearch", "app.channel.search.app_error", nil, err.Error(), http.StatusInternalServerError)
	}

	return channelList, nil
}

// SearchAllChannels returns a list of channels, the total count of the results of the search (if the paginate search option is true), and an error.
func (a *App) SearchAllChannels(term string, opts model.ChannelSearchOpts) (*model.ChannelListWithTeamData, int64, *model.AppError) {
	if opts.ExcludeDefaultChannels {
		opts.ExcludeChannelNames = a.DefaultChannelNames()
	}
	storeOpts := store.ChannelSearchOpts{
		ExcludeChannelNames:     opts.ExcludeChannelNames,
		NotAssociatedToGroup:    opts.NotAssociatedToGroup,
		IncludeDeleted:          opts.IncludeDeleted,
		Deleted:                 opts.Deleted,
		TeamIds:                 opts.TeamIds,
		GroupConstrained:        opts.GroupConstrained,
		ExcludeGroupConstrained: opts.ExcludeGroupConstrained,
		Public:                  opts.Public,
		Private:                 opts.Private,
		Page:                    opts.Page,
		PerPage:                 opts.PerPage,
	}

	term = strings.TrimSpace(term)

	channelList, totalCount, err := a.Srv().Store.Channel().SearchAllChannels(term, storeOpts)
	if err != nil {
		return nil, 0, model.NewAppError("SearchAllChannels", "app.channel.search.app_error", nil, err.Error(), http.StatusInternalServerError)
	}

	return channelList, totalCount, nil
}

func (a *App) SearchChannels(teamID string, term string) (*model.ChannelList, *model.AppError) {
	includeDeleted := *a.Config().TeamSettings.ExperimentalViewArchivedChannels

	term = strings.TrimSpace(term)

	channelList, err := a.Srv().Store.Channel().SearchInTeam(teamID, term, includeDeleted)
	if err != nil {
		return nil, model.NewAppError("SearchChannels", "app.channel.search.app_error", nil, err.Error(), http.StatusInternalServerError)
	}

	return channelList, nil
}

func (a *App) SearchArchivedChannels(teamID string, term string, userID string) (*model.ChannelList, *model.AppError) {
	term = strings.TrimSpace(term)

	channelList, err := a.Srv().Store.Channel().SearchArchivedInTeam(teamID, term, userID)
	if err != nil {
		return nil, model.NewAppError("SearchArchivedChannels", "app.channel.search.app_error", nil, err.Error(), http.StatusInternalServerError)
	}

	return channelList, nil
}

func (a *App) SearchChannelsForUser(userID, teamID, term string) (*model.ChannelList, *model.AppError) {
	includeDeleted := *a.Config().TeamSettings.ExperimentalViewArchivedChannels

	term = strings.TrimSpace(term)

	channelList, err := a.Srv().Store.Channel().SearchForUserInTeam(userID, teamID, term, includeDeleted)
	if err != nil {
		return nil, model.NewAppError("SearchChannelsForUser", "app.channel.search.app_error", nil, err.Error(), http.StatusInternalServerError)
	}

	return channelList, nil
}

func (a *App) SearchGroupChannels(userID, term string) (*model.ChannelList, *model.AppError) {
	if term == "" {
		return &model.ChannelList{}, nil
	}

	channelList, err := a.Srv().Store.Channel().SearchGroupChannels(userID, term)
	if err != nil {
		return nil, model.NewAppError("SearchGroupChannels", "app.channel.search_group_channels.app_error", nil, err.Error(), http.StatusInternalServerError)
	}
	return channelList, nil
}

func (a *App) SearchChannelsUserNotIn(teamID string, userID string, term string) (*model.ChannelList, *model.AppError) {
	term = strings.TrimSpace(term)
	channelList, err := a.Srv().Store.Channel().SearchMore(userID, teamID, term)
	if err != nil {
		return nil, model.NewAppError("SearchChannelsUserNotIn", "app.channel.search.app_error", nil, err.Error(), http.StatusInternalServerError)
	}

	return channelList, nil
}

func (a *App) MarkChannelsAsViewed(channelIds []string, userID string, currentSessionId string) (map[string]int64, *model.AppError) {
	// I start looking for channels with notifications before I mark it as read, to clear the push notifications if needed
	channelsToClearPushNotifications := []string{}
	if *a.Config().EmailSettings.SendPushNotifications {
		for _, channelId := range channelIds {
			channel, errCh := a.Srv().Store.Channel().Get(channelId, true)
			if errCh != nil {
				mlog.Warn("Failed to get channel", mlog.Err(errCh))
				continue
			}

			member, err := a.Srv().Store.Channel().GetMember(channelId, userID)
			if err != nil {
				mlog.Warn("Failed to get membership", mlog.Err(err))
				continue
			}

			notify := member.NotifyProps[model.PUSH_NOTIFY_PROP]
			if notify == model.CHANNEL_NOTIFY_DEFAULT {
				user, err := a.GetUser(userID)
				if err != nil {
					mlog.Warn("Failed to get user", mlog.String("user_id", userID), mlog.Err(err))
					continue
				}
				notify = user.NotifyProps[model.PUSH_NOTIFY_PROP]
			}
			if notify == model.USER_NOTIFY_ALL {
				if count, err := a.Srv().Store.User().GetAnyUnreadPostCountForChannel(userID, channelId); err == nil {
					if count > 0 {
						channelsToClearPushNotifications = append(channelsToClearPushNotifications, channelId)
					}
				}
			} else if notify == model.USER_NOTIFY_MENTION || channel.Type == model.CHANNEL_DIRECT {
				if count, err := a.Srv().Store.User().GetUnreadCountForChannel(userID, channelId); err == nil {
					if count > 0 {
						channelsToClearPushNotifications = append(channelsToClearPushNotifications, channelId)
					}
				}
			}
		}
	}
	times, err := a.Srv().Store.Channel().UpdateLastViewedAt(channelIds, userID, *a.Config().ServiceSettings.ThreadAutoFollow)
	if err != nil {
		var invErr *store.ErrInvalidInput
		switch {
		case errors.As(err, &invErr):
			return nil, model.NewAppError("MarkChannelsAsViewed", "app.channel.update_last_viewed_at.app_error", nil, invErr.Error(), http.StatusBadRequest)
		default:
			return nil, model.NewAppError("MarkChannelsAsViewed", "app.channel.update_last_viewed_at.app_error", nil, err.Error(), http.StatusInternalServerError)
		}
	}

	if *a.Config().ServiceSettings.EnableChannelViewedMessages {
		for _, channelId := range channelIds {
			message := model.NewWebSocketEvent(model.WEBSOCKET_EVENT_CHANNEL_VIEWED, "", "", userID, nil)
			message.Add("channel_id", channelId)
			a.Publish(message)
		}
	}
	for _, channelId := range channelsToClearPushNotifications {
		a.clearPushNotification(currentSessionId, userID, channelId)
	}
	return times, nil
}

func (a *App) ViewChannel(view *model.ChannelView, userID string, currentSessionId string) (map[string]int64, *model.AppError) {
	if err := a.SetActiveChannel(userID, view.ChannelId); err != nil {
		return nil, err
	}

	channelIds := []string{}

	if view.ChannelId != "" {
		channelIds = append(channelIds, view.ChannelId)
	}

	if view.PrevChannelId != "" {
		channelIds = append(channelIds, view.PrevChannelId)
	}

	if len(channelIds) == 0 {
		return map[string]int64{}, nil
	}

	return a.MarkChannelsAsViewed(channelIds, userID, currentSessionId)
}

func (a *App) PermanentDeleteChannel(channel *model.Channel) *model.AppError {
	if err := a.Srv().Store.Post().PermanentDeleteByChannel(channel.Id); err != nil {
		return model.NewAppError("PermanentDeleteChannel", "app.post.permanent_delete_by_channel.app_error", nil, err.Error(), http.StatusInternalServerError)
	}

	if err := a.Srv().Store.Channel().PermanentDeleteMembersByChannel(channel.Id); err != nil {
		return model.NewAppError("PermanentDeleteChannel", "app.channel.remove_member.app_error", nil, err.Error(), http.StatusInternalServerError)
	}

	if err := a.Srv().Store.Webhook().PermanentDeleteIncomingByChannel(channel.Id); err != nil {
		return model.NewAppError("PermanentDeleteChannel", "app.webhooks.permanent_delete_incoming_by_channel.app_error", nil, err.Error(), http.StatusInternalServerError)
	}

	if err := a.Srv().Store.Webhook().PermanentDeleteOutgoingByChannel(channel.Id); err != nil {
		return model.NewAppError("PermanentDeleteChannel", "app.webhooks.permanent_delete_outgoing_by_channel.app_error", nil, err.Error(), http.StatusInternalServerError)
	}

	deleteAt := model.GetMillis()

	if nErr := a.Srv().Store.Channel().PermanentDelete(channel.Id); nErr != nil {
		return model.NewAppError("PermanentDeleteChannel", "app.channel.permanent_delete.app_error", nil, nErr.Error(), http.StatusInternalServerError)
	}

	a.invalidateCacheForChannel(channel)
	message := model.NewWebSocketEvent(model.WEBSOCKET_EVENT_CHANNEL_DELETED, channel.TeamId, "", "", nil)
	message.Add("channel_id", channel.Id)
	message.Add("delete_at", deleteAt)
	a.Publish(message)

	return nil
}

func (a *App) RemoveAllDeactivatedMembersFromChannel(channel *model.Channel) *model.AppError {
	err := a.Srv().Store.Channel().RemoveAllDeactivatedMembers(channel.Id)
	if err != nil {
		return model.NewAppError("RemoveAllDeactivatedMembersFromChannel", "app.channel.remove_all_deactivated_members.app_error", nil, err.Error(), http.StatusInternalServerError)
	}

	return nil
}

// MoveChannel method is prone to data races if someone joins to channel during the move process. However this
// function is only exposed to sysadmins and the possibility of this edge case is relatively small.
func (a *App) MoveChannel(team *model.Team, channel *model.Channel, user *model.User) *model.AppError {
	// Check that all channel members are in the destination team.
	channelMembers, err := a.GetChannelMembersPage(channel.Id, 0, 10000000)
	if err != nil {
		return err
	}

	channelMemberIds := []string{}
	for _, channelMember := range *channelMembers {
		channelMemberIds = append(channelMemberIds, channelMember.UserId)
	}

	if len(channelMemberIds) > 0 {
		teamMembers, err2 := a.GetTeamMembersByIds(team.Id, channelMemberIds, nil)
		if err2 != nil {
			return err2
		}

		if len(teamMembers) != len(*channelMembers) {
			teamMembersMap := make(map[string]*model.TeamMember, len(teamMembers))
			for _, teamMember := range teamMembers {
				teamMembersMap[teamMember.UserId] = teamMember
			}
			for _, channelMember := range *channelMembers {
				if _, ok := teamMembersMap[channelMember.UserId]; !ok {
					mlog.Warn("Not member of the target team", mlog.String("userId", channelMember.UserId))
				}
			}
			return model.NewAppError("MoveChannel", "app.channel.move_channel.members_do_not_match.error", nil, "", http.StatusInternalServerError)
		}
	}

	// keep instance of the previous team
	previousTeam, nErr := a.Srv().Store.Team().Get(channel.TeamId)
	if nErr != nil {
		var nfErr *store.ErrNotFound
		switch {
		case errors.As(nErr, &nfErr):
			return model.NewAppError("MoveChannel", "app.team.get.find.app_error", nil, nfErr.Error(), http.StatusNotFound)
		default:
			return model.NewAppError("MoveChannel", "app.team.get.finding.app_error", nil, nErr.Error(), http.StatusInternalServerError)
		}
	}

	if nErr := a.Srv().Store.Channel().UpdateSidebarChannelCategoryOnMove(channel, team.Id); nErr != nil {
		return model.NewAppError("MoveChannel", "app.channel.sidebar_categories.app_error", nil, nErr.Error(), http.StatusInternalServerError)
	}

	channel.TeamId = team.Id
	if _, err := a.Srv().Store.Channel().Update(channel); err != nil {
		var appErr *model.AppError
		var invErr *store.ErrInvalidInput
		switch {
		case errors.As(err, &invErr):
			return model.NewAppError("MoveChannel", "app.channel.update.bad_id", nil, invErr.Error(), http.StatusBadRequest)
		case errors.As(err, &appErr):
			return appErr
		default:
			return model.NewAppError("MoveChannel", "app.channel.update_channel.internal_error", nil, err.Error(), http.StatusInternalServerError)
		}
	}

	if incomingWebhooks, err := a.GetIncomingWebhooksForTeamPage(previousTeam.Id, 0, 10000000); err != nil {
		mlog.Warn("Failed to get incoming webhooks", mlog.Err(err))
	} else {
		for _, webhook := range incomingWebhooks {
			if webhook.ChannelId == channel.Id {
				webhook.TeamId = team.Id
				if _, err := a.Srv().Store.Webhook().UpdateIncoming(webhook); err != nil {
					mlog.Warn("Failed to move incoming webhook to new team", mlog.String("webhook id", webhook.Id))
				}
			}
		}
	}

	if outgoingWebhooks, err := a.GetOutgoingWebhooksForTeamPage(previousTeam.Id, 0, 10000000); err != nil {
		mlog.Warn("Failed to get outgoing webhooks", mlog.Err(err))
	} else {
		for _, webhook := range outgoingWebhooks {
			if webhook.ChannelId == channel.Id {
				webhook.TeamId = team.Id
				if _, err := a.Srv().Store.Webhook().UpdateOutgoing(webhook); err != nil {
					mlog.Warn("Failed to move outgoing webhook to new team.", mlog.String("webhook id", webhook.Id))
				}
			}
		}
	}

	if err := a.RemoveUsersFromChannelNotMemberOfTeam(user, channel, team); err != nil {
		mlog.Warn("error while removing non-team member users", mlog.Err(err))
	}

	if user != nil {
		if err := a.postChannelMoveMessage(user, channel, previousTeam); err != nil {
			mlog.Warn("error while posting move channel message", mlog.Err(err))
		}
	}

	return nil
}

func (a *App) postChannelMoveMessage(user *model.User, channel *model.Channel, previousTeam *model.Team) *model.AppError {

	post := &model.Post{
		ChannelId: channel.Id,
		Message:   fmt.Sprintf(utils.T("api.team.move_channel.success"), previousTeam.Name),
		Type:      model.POST_MOVE_CHANNEL,
		UserId:    user.Id,
		Props: model.StringInterface{
			"username": user.Username,
		},
	}

	if _, err := a.CreatePost(post, channel, false, true); err != nil {
		return model.NewAppError("postChannelMoveMessage", "api.team.move_channel.post.error", nil, err.Error(), http.StatusInternalServerError)
	}

	return nil
}

func (a *App) RemoveUsersFromChannelNotMemberOfTeam(remover *model.User, channel *model.Channel, team *model.Team) *model.AppError {
	channelMembers, err := a.GetChannelMembersPage(channel.Id, 0, 10000000)
	if err != nil {
		return err
	}

	channelMemberIds := []string{}
	channelMemberMap := make(map[string]struct{})
	for _, channelMember := range *channelMembers {
		channelMemberMap[channelMember.UserId] = struct{}{}
		channelMemberIds = append(channelMemberIds, channelMember.UserId)
	}

	if len(channelMemberIds) > 0 {
		teamMembers, err := a.GetTeamMembersByIds(team.Id, channelMemberIds, nil)
		if err != nil {
			return err
		}

		if len(teamMembers) != len(*channelMembers) {
			for _, teamMember := range teamMembers {
				delete(channelMemberMap, teamMember.UserId)
			}

			var removerId string
			if remover != nil {
				removerId = remover.Id
			}
			for userID := range channelMemberMap {
				if err := a.removeUserFromChannel(userID, removerId, channel); err != nil {
					return err
				}
			}
		}
	}

	return nil
}

func (a *App) GetPinnedPosts(channelId string) (*model.PostList, *model.AppError) {
	posts, err := a.Srv().Store.Channel().GetPinnedPosts(channelId)
	if err != nil {
		return nil, model.NewAppError("GetPinnedPosts", "app.channel.pinned_posts.app_error", nil, err.Error(), http.StatusInternalServerError)
	}

	return posts, nil
}

func (a *App) ToggleMuteChannel(channelId, userID string) (*model.ChannelMember, *model.AppError) {
	member, nErr := a.Srv().Store.Channel().GetMember(channelId, userID)
	if nErr != nil {
		var appErr *model.AppError
		var nfErr *store.ErrNotFound
		switch {
		case errors.As(nErr, &appErr):
			return nil, appErr
		case errors.As(nErr, &nfErr):
			return nil, model.NewAppError("ToggleMuteChannel", MissingChannelMemberError, nil, nfErr.Error(), http.StatusNotFound)
		default:
			return nil, model.NewAppError("ToggleMuteChannel", "app.channel.get_member.app_error", nil, nErr.Error(), http.StatusInternalServerError)
		}
	}

	member.SetChannelMuted(!member.IsChannelMuted())

	member, err := a.updateChannelMember(member)
	if err != nil {
		return nil, err
	}

	a.invalidateCacheForChannelMembersNotifyProps(member.ChannelId)

	return member, nil
}

func (a *App) setChannelsMuted(channelIds []string, userID string, muted bool) ([]*model.ChannelMember, *model.AppError) {
	members, nErr := a.Srv().Store.Channel().GetMembersByChannelIds(channelIds, userID)
	if nErr != nil {
		var appErr *model.AppError
		switch {
		case errors.As(nErr, &appErr):
			return nil, appErr
		default:
			return nil, model.NewAppError("setChannelsMuted", "app.channel.get_member.app_error", nil, nErr.Error(), http.StatusInternalServerError)
		}
	}

	var membersToUpdate []*model.ChannelMember
	for _, member := range *members {
		if muted == member.IsChannelMuted() {
			continue
		}

		updatedMember := member
		updatedMember.SetChannelMuted(muted)

		membersToUpdate = append(membersToUpdate, &updatedMember)
	}

	if len(membersToUpdate) == 0 {
		return nil, nil
	}

	updated, nErr := a.Srv().Store.Channel().UpdateMultipleMembers(membersToUpdate)
	if nErr != nil {
		var appErr *model.AppError
		var nfErr *store.ErrNotFound
		switch {
		case errors.As(nErr, &appErr):
			return nil, appErr
		case errors.As(nErr, &nfErr):
			return nil, model.NewAppError("setChannelsMuted", MissingChannelMemberError, nil, nfErr.Error(), http.StatusNotFound)
		default:
			return nil, model.NewAppError("setChannelsMuted", "app.channel.get_member.app_error", nil, nErr.Error(), http.StatusInternalServerError)
		}
	}

	for _, member := range updated {
		a.invalidateCacheForChannelMembersNotifyProps(member.ChannelId)

		evt := model.NewWebSocketEvent(model.WEBSOCKET_EVENT_CHANNEL_MEMBER_UPDATED, "", "", member.UserId, nil)
		evt.Add("channelMember", member.ToJson())
		a.Publish(evt)
	}

	return updated, nil
}

func (a *App) FillInChannelProps(channel *model.Channel) *model.AppError {
	return a.FillInChannelsProps(&model.ChannelList{channel})
}

func (a *App) FillInChannelsProps(channelList *model.ChannelList) *model.AppError {
	// Group the channels by team and call GetChannelsByNames just once per team.
	channelsByTeam := make(map[string]model.ChannelList)
	for _, channel := range *channelList {
		channelsByTeam[channel.TeamId] = append(channelsByTeam[channel.TeamId], channel)
	}

	for teamID, channelList := range channelsByTeam {
		allChannelMentions := make(map[string]bool)
		channelMentions := make(map[*model.Channel][]string, len(channelList))

		// Collect mentions across the channels so as to query just once for this team.
		for _, channel := range channelList {
			channelMentions[channel] = model.ChannelMentions(channel.Header)

			for _, channelMention := range channelMentions[channel] {
				allChannelMentions[channelMention] = true
			}
		}

		allChannelMentionNames := make([]string, 0, len(allChannelMentions))
		for channelName := range allChannelMentions {
			allChannelMentionNames = append(allChannelMentionNames, channelName)
		}

		if len(allChannelMentionNames) > 0 {
			mentionedChannels, err := a.GetChannelsByNames(allChannelMentionNames, teamID)
			if err != nil {
				return err
			}

			mentionedChannelsByName := make(map[string]*model.Channel)
			for _, channel := range mentionedChannels {
				mentionedChannelsByName[channel.Name] = channel
			}

			for _, channel := range channelList {
				channelMentionsProp := make(map[string]interface{}, len(channelMentions[channel]))
				for _, channelMention := range channelMentions[channel] {
					if mentioned, ok := mentionedChannelsByName[channelMention]; ok {
						if mentioned.Type == model.CHANNEL_OPEN {
							channelMentionsProp[mentioned.Name] = map[string]interface{}{
								"display_name": mentioned.DisplayName,
							}
						}
					}
				}

				if len(channelMentionsProp) > 0 {
					channel.AddProp("channel_mentions", channelMentionsProp)
				} else if channel.Props != nil {
					delete(channel.Props, "channel_mentions")
				}
			}
		}
	}

	return nil
}

func (a *App) ClearChannelMembersCache(channelID string) {
	perPage := 100
	page := 0

	for {
		channelMembers, err := a.Srv().Store.Channel().GetMembers(channelID, page*perPage, perPage)
		if err != nil {
			a.Log().Warn("error clearing cache for channel members", mlog.String("channel_id", channelID))
			break
		}

		for _, channelMember := range *channelMembers {
			a.ClearSessionCacheForUser(channelMember.UserId)

			message := model.NewWebSocketEvent(model.WEBSOCKET_EVENT_CHANNEL_MEMBER_UPDATED, "", "", channelMember.UserId, nil)
			message.Add("channelMember", channelMember.ToJson())
			a.Publish(message)
		}

		length := len(*(channelMembers))
		if length < perPage {
			break
		}

		page++
	}
}

func (a *App) GetMemberCountsByGroup(channelID string, includeTimezones bool) ([]*model.ChannelMemberCountByGroup, *model.AppError) {
	channelMemberCounts, err := a.Srv().Store.Channel().GetMemberCountsByGroup(channelID, includeTimezones)
	if err != nil {
		return nil, model.NewAppError("GetMemberCountsByGroup", "app.channel.get_member_count.app_error", nil, err.Error(), http.StatusInternalServerError)
	}

	return channelMemberCounts, nil
}

func (a *App) getDirectChannel(userID, otherUserID string) (*model.Channel, *model.AppError) {
	channel, nErr := a.Srv().Store.Channel().GetByName("", model.GetDMNameFromIds(userID, otherUserID), true)
	if nErr != nil {
		var nfErr *store.ErrNotFound
		if errors.As(nErr, &nfErr) {
			return nil, nil
		}

		return nil, model.NewAppError("GetOrCreateDirectChannel", "web.incoming_webhook.channel.app_error", nil, nErr.Error(), http.StatusInternalServerError)
	}

	return channel, nil
}<|MERGE_RESOLUTION|>--- conflicted
+++ resolved
@@ -69,11 +69,7 @@
 	var requestor *model.User
 	var nErr error
 	if userRequestorId != "" {
-<<<<<<< HEAD
 		requestor, nErr = a.Srv().Store.User().Get(sqlstore.WithMaster(context.Background()), userRequestorId)
-=======
-		requestor, nErr = a.Srv().Store.User().Get(context.Background(), userRequestorId)
->>>>>>> 9e561aa4
 		if nErr != nil {
 			var nfErr *store.ErrNotFound
 			switch {
@@ -2181,11 +2177,7 @@
 	return nil
 }
 
-<<<<<<< HEAD
 func (a *App) removeUserFromChannel(userIDToRemove string, removerUserID string, channel *model.Channel) *model.AppError {
-=======
-func (a *App) removeUserFromChannel(userIDToRemove string, removerUserId string, channel *model.Channel) *model.AppError {
->>>>>>> 9e561aa4
 	user, nErr := a.Srv().Store.User().Get(context.Background(), userIDToRemove)
 	if nErr != nil {
 		var nfErr *store.ErrNotFound
@@ -2287,15 +2279,10 @@
 		return err
 	}
 
-<<<<<<< HEAD
 	if userIDToRemove == removerUserID {
-		a.postLeaveChannelMessage(user, channel)
-=======
-	if userIDToRemove == removerUserId {
 		if err := a.postLeaveChannelMessage(user, channel); err != nil {
 			return err
 		}
->>>>>>> 9e561aa4
 	} else {
 		a.Srv().Go(func() {
 			a.postRemoveFromChannelMessage(removerUserID, user, channel)
