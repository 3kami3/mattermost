--- conflicted
+++ resolved
@@ -404,24 +404,6 @@
 	}
 
 	return nil
-<<<<<<< HEAD
-=======
-}
-
-func (a *App) IsESIndexingEnabled() bool {
-	return a.Elasticsearch != nil && *a.Config().ElasticsearchSettings.EnableIndexing
-}
-
-func (a *App) IsESSearchEnabled() bool {
-	esInterface := a.Elasticsearch
-	license := a.License()
-	return esInterface != nil && *a.Config().ElasticsearchSettings.EnableSearching && license != nil && *license.Features.Elasticsearch
-}
-
-func (a *App) IsESAutocompletionEnabled() bool {
-	esInterface := a.Elasticsearch
-	license := a.License()
-	return esInterface != nil && *a.Config().ElasticsearchSettings.EnableAutocomplete && license != nil && *license.Features.Elasticsearch
 }
 
 func (a *App) HandleMessageExportConfig(cfg *model.Config, appCfg *model.Config) {
@@ -438,5 +420,4 @@
 			cfg.MessageExportSettings.ExportFromTimestamp = model.NewInt64(0)
 		}
 	}
->>>>>>> 3b732fe2
 }